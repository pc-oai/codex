--- conflicted
+++ resolved
@@ -74,18 +74,10 @@
     Mcp(McpCli),
 
     /// [experimental] Run the Codex MCP server (stdio transport).
-<<<<<<< HEAD
-    McpServer(McpServerCli),
-
-    /// Run the Protocol stream via stdin/stdout
-    #[clap(visible_alias = "p")]
-    Proto(ProtoCli),
-=======
     McpServer,
 
     /// [experimental] Run the app server.
     AppServer,
->>>>>>> 4f46360a
 
     /// Generate shell completion scripts.
     Completion(CompletionCommand),
@@ -139,17 +131,7 @@
 }
 
 #[derive(Debug, Parser)]
-<<<<<<< HEAD
-struct McpServerCli {
-    #[clap(flatten)]
-    pub config_overrides: CliConfigOverrides,
-}
-
-#[derive(Debug, Parser)]
-struct DebugArgs {
-=======
 struct SandboxArgs {
->>>>>>> 4f46360a
     #[command(subcommand)]
     cmd: SandboxCommand,
 }
@@ -379,18 +361,8 @@
             prepend_config_flags(&mut mcp_cli.config_overrides, root_config_overrides.clone());
             mcp_cli.run().await?;
         }
-<<<<<<< HEAD
-        Some(Subcommand::McpServer(mut mcp_server_cli)) => {
-            prepend_config_flags(
-                &mut mcp_server_cli.config_overrides,
-                root_config_overrides.clone(),
-            );
-            codex_mcp_server::run_main(codex_linux_sandbox_exe, mcp_server_cli.config_overrides)
-                .await?;
-=======
         Some(Subcommand::AppServer) => {
             codex_app_server::run_main(codex_linux_sandbox_exe, root_config_overrides).await?;
->>>>>>> 4f46360a
         }
         Some(Subcommand::Resume(ResumeCommand {
             session_id,
