use std::collections::HashMap;

use anyhow::Context;
use anyhow::Result;
use anyhow::anyhow;
use anyhow::bail;
use clap::ArgGroup;
use codex_common::CliConfigOverrides;
use codex_common::format_env_display::format_env_display;
use codex_core::config::Config;
use codex_core::config::ConfigOverrides;
use codex_core::config::find_codex_home;
use codex_core::config::load_global_mcp_servers;
use codex_core::config::write_global_mcp_servers;
use codex_core::config_types::McpServerConfig;
use codex_core::config_types::McpServerTransportConfig;
use codex_core::features::Feature;
use codex_core::mcp::auth::compute_auth_statuses;
use codex_core::protocol::McpAuthStatus;
use codex_rmcp_client::delete_oauth_tokens;
use codex_rmcp_client::perform_oauth_login;
use codex_rmcp_client::supports_oauth_login;

/// [experimental] Manage configured MCP servers.
///
/// Subcommands:
/// - `list`   — list configured servers (with `--json`)
/// - `get`    — show a single server (with `--json`)
/// - `add`    — add a server launcher entry to `~/.codex/config.toml`
/// - `remove` — delete a server entry
#[derive(Debug, clap::Parser)]
pub struct McpCli {
    #[clap(flatten)]
    pub config_overrides: CliConfigOverrides,

    #[command(subcommand)]
    pub subcommand: McpSubcommand,
}

#[derive(Debug, clap::Subcommand)]
pub enum McpSubcommand {
    /// [experimental] List configured MCP servers.
    List(ListArgs),

    /// [experimental] Show details for a configured MCP server.
    Get(GetArgs),

    /// [experimental] Add a global MCP server entry.
    Add(AddArgs),

    /// [experimental] Remove a global MCP server entry.
    Remove(RemoveArgs),

    /// [experimental] Authenticate with a configured MCP server via OAuth.
    /// Requires experimental_use_rmcp_client = true in config.toml.
    Login(LoginArgs),

    /// [experimental] Remove stored OAuth credentials for a server.
    /// Requires experimental_use_rmcp_client = true in config.toml.
    Logout(LogoutArgs),
}

#[derive(Debug, clap::Parser)]
pub struct ListArgs {
    /// Output the configured servers as JSON.
    #[arg(long)]
    pub json: bool,
}

#[derive(Debug, clap::Parser)]
pub struct GetArgs {
    /// Name of the MCP server to display.
    pub name: String,

    /// Output the server configuration as JSON.
    #[arg(long)]
    pub json: bool,
}

#[derive(Debug, clap::Parser)]
pub struct AddArgs {
    /// Name for the MCP server configuration.
    pub name: String,

    #[command(flatten)]
    pub transport_args: AddMcpTransportArgs,
}
<<<<<<< HEAD

#[derive(Debug, clap::Args)]
#[command(
    group(
        ArgGroup::new("transport")
            .args(["command", "url"])
            .required(true)
            .multiple(false)
    )
)]
pub struct AddMcpTransportArgs {
    #[command(flatten)]
    pub stdio: Option<AddMcpStdioArgs>,

    #[command(flatten)]
    pub streamable_http: Option<AddMcpStreamableHttpArgs>,
}

#[derive(Debug, clap::Args)]
pub struct AddMcpStdioArgs {
    /// Command to launch the MCP server.
    /// Use --url for a streamable HTTP server.
    #[arg(trailing_var_arg = true, num_args = 0..)]
    pub command: Vec<String>,

    /// Environment variables to set when launching the server.
    /// Only valid with stdio servers.
    #[arg(long, value_parser = parse_env_pair, value_name = "KEY=VALUE")]
    pub env: Vec<(String, String)>,
}

#[derive(Debug, clap::Args)]
=======

#[derive(Debug, clap::Args)]
#[command(
    group(
        ArgGroup::new("transport")
            .args(["command", "url"])
            .required(true)
            .multiple(false)
    )
)]
pub struct AddMcpTransportArgs {
    #[command(flatten)]
    pub stdio: Option<AddMcpStdioArgs>,

    #[command(flatten)]
    pub streamable_http: Option<AddMcpStreamableHttpArgs>,
}

#[derive(Debug, clap::Args)]
pub struct AddMcpStdioArgs {
    /// Command to launch the MCP server.
    /// Use --url for a streamable HTTP server.
    #[arg(
            trailing_var_arg = true,
            num_args = 0..,
        )]
    pub command: Vec<String>,

    /// Environment variables to set when launching the server.
    /// Only valid with stdio servers.
    #[arg(
        long,
        value_parser = parse_env_pair,
        value_name = "KEY=VALUE",
    )]
    pub env: Vec<(String, String)>,
}

#[derive(Debug, clap::Args)]
>>>>>>> 4f46360a
pub struct AddMcpStreamableHttpArgs {
    /// URL for a streamable HTTP MCP server.
    #[arg(long)]
    pub url: String,

    /// Optional environment variable to read for a bearer token.
    /// Only valid with streamable HTTP servers.
    #[arg(
        long = "bearer-token-env-var",
        value_name = "ENV_VAR",
        requires = "url"
    )]
    pub bearer_token_env_var: Option<String>,
}

#[derive(Debug, clap::Parser)]
pub struct RemoveArgs {
    /// Name of the MCP server configuration to remove.
    pub name: String,
}

#[derive(Debug, clap::Parser)]
pub struct LoginArgs {
    /// Name of the MCP server to authenticate with oauth.
    pub name: String,
}

#[derive(Debug, clap::Parser)]
pub struct LogoutArgs {
    /// Name of the MCP server to deauthenticate.
    pub name: String,
}

impl McpCli {
    pub async fn run(self) -> Result<()> {
        let McpCli {
            config_overrides,
            subcommand,
        } = self;

        match subcommand {
<<<<<<< HEAD
            McpSubcommand::List(args) => run_list(&config_overrides, args)?,
            McpSubcommand::Get(args) => run_get(&config_overrides, args)?,
            McpSubcommand::Add(args) => run_add(&config_overrides, args)?,
            McpSubcommand::Remove(args) => run_remove(&config_overrides, args)?,
=======
            McpSubcommand::List(args) => {
                run_list(&config_overrides, args).await?;
            }
            McpSubcommand::Get(args) => {
                run_get(&config_overrides, args).await?;
            }
            McpSubcommand::Add(args) => {
                run_add(&config_overrides, args).await?;
            }
            McpSubcommand::Remove(args) => {
                run_remove(&config_overrides, args).await?;
            }
            McpSubcommand::Login(args) => {
                run_login(&config_overrides, args).await?;
            }
            McpSubcommand::Logout(args) => {
                run_logout(&config_overrides, args).await?;
            }
>>>>>>> 4f46360a
        }

        Ok(())
    }
}

async fn run_add(config_overrides: &CliConfigOverrides, add_args: AddArgs) -> Result<()> {
    // Validate any provided overrides even though they are not currently applied.
    let overrides = config_overrides.parse_overrides().map_err(|e| anyhow!(e))?;
<<<<<<< HEAD
    // Load config to validate structure if needed (but we primarily use it for future extension).
    let _config = Config::load_with_cli_overrides(overrides, ConfigOverrides::default())
        .context("failed to load configuration")?;
=======
    let config = Config::load_with_cli_overrides(overrides, ConfigOverrides::default())
        .await
        .context("failed to load configuration")?;

    let AddArgs {
        name,
        transport_args,
    } = add_args;
>>>>>>> 4f46360a

    let AddArgs {
        name,
        transport_args,
    } = add_args;
    validate_server_name(&name)?;

    let codex_home = find_codex_home().context("failed to resolve CODEX_HOME")?;
    let mut servers = load_global_mcp_servers(&codex_home)
        .await
        .with_context(|| format!("failed to load MCP servers from {}", codex_home.display()))?;

    let transport = match transport_args {
        AddMcpTransportArgs {
            stdio: Some(stdio), ..
        } => {
<<<<<<< HEAD
            let mut parts = stdio.command.into_iter();
            let command = parts.next().ok_or_else(|| anyhow!("command is required"))?;
            let args: Vec<String> = parts.collect();
=======
            let mut command_parts = stdio.command.into_iter();
            let command_bin = command_parts
                .next()
                .ok_or_else(|| anyhow!("command is required"))?;
            let command_args: Vec<String> = command_parts.collect();

>>>>>>> 4f46360a
            let env_map = if stdio.env.is_empty() {
                None
            } else {
                Some(stdio.env.into_iter().collect::<HashMap<_, _>>())
            };
            McpServerTransportConfig::Stdio {
<<<<<<< HEAD
                command,
                args,
=======
                command: command_bin,
                args: command_args,
>>>>>>> 4f46360a
                env: env_map,
                env_vars: Vec::new(),
                cwd: None,
            }
        }
        AddMcpTransportArgs {
            streamable_http:
                Some(AddMcpStreamableHttpArgs {
                    url,
                    bearer_token_env_var,
                }),
            ..
        } => McpServerTransportConfig::StreamableHttp {
            url,
            bearer_token_env_var,
            http_headers: None,
            env_http_headers: None,
<<<<<<< HEAD
            bearer_token: None,
=======
>>>>>>> 4f46360a
        },
        AddMcpTransportArgs { .. } => bail!("exactly one of --command or --url must be provided"),
    };

    let new_entry = McpServerConfig {
<<<<<<< HEAD
        transport,
=======
        transport: transport.clone(),
>>>>>>> 4f46360a
        enabled: true,
        startup_timeout_sec: None,
        tool_timeout_sec: None,
    };

    servers.insert(name.clone(), new_entry);

    write_global_mcp_servers(&codex_home, &servers)
        .with_context(|| format!("failed to write MCP servers to {}", codex_home.display()))?;

    println!("Added global MCP server '{name}'.");

    if let McpServerTransportConfig::StreamableHttp {
        url,
        bearer_token_env_var: None,
        http_headers,
        env_http_headers,
    } = transport
        && matches!(supports_oauth_login(&url).await, Ok(true))
    {
        println!("Detected OAuth support. Starting OAuth flow…");
        perform_oauth_login(
            &name,
            &url,
            config.mcp_oauth_credentials_store_mode,
            http_headers.clone(),
            env_http_headers.clone(),
        )
        .await?;
        println!("Successfully logged in.");
    }

    Ok(())
}

async fn run_remove(config_overrides: &CliConfigOverrides, remove_args: RemoveArgs) -> Result<()> {
    config_overrides.parse_overrides().map_err(|e| anyhow!(e))?;

    let RemoveArgs { name } = remove_args;

    validate_server_name(&name)?;

    let codex_home = find_codex_home().context("failed to resolve CODEX_HOME")?;
    let mut servers = load_global_mcp_servers(&codex_home)
        .await
        .with_context(|| format!("failed to load MCP servers from {}", codex_home.display()))?;

    let removed = servers.remove(&name).is_some();

    if removed {
        write_global_mcp_servers(&codex_home, &servers)
            .with_context(|| format!("failed to write MCP servers to {}", codex_home.display()))?;
    }

    if removed {
        println!("Removed global MCP server '{name}'.");
    } else {
        println!("No MCP server named '{name}' found.");
    }

    Ok(())
}

async fn run_login(config_overrides: &CliConfigOverrides, login_args: LoginArgs) -> Result<()> {
    let overrides = config_overrides.parse_overrides().map_err(|e| anyhow!(e))?;
    let config = Config::load_with_cli_overrides(overrides, ConfigOverrides::default())
        .await
        .context("failed to load configuration")?;

    if !config.features.enabled(Feature::RmcpClient) {
        bail!(
            "OAuth login is only supported when experimental_use_rmcp_client is true in config.toml."
        );
    }

    let LoginArgs { name } = login_args;

    let Some(server) = config.mcp_servers.get(&name) else {
        bail!("No MCP server named '{name}' found.");
    };

    let (url, http_headers, env_http_headers) = match &server.transport {
        McpServerTransportConfig::StreamableHttp {
            url,
            http_headers,
            env_http_headers,
            ..
        } => (url.clone(), http_headers.clone(), env_http_headers.clone()),
        _ => bail!("OAuth login is only supported for streamable HTTP servers."),
    };

    perform_oauth_login(
        &name,
        &url,
        config.mcp_oauth_credentials_store_mode,
        http_headers,
        env_http_headers,
    )
    .await?;
    println!("Successfully logged in to MCP server '{name}'.");
    Ok(())
}

async fn run_logout(config_overrides: &CliConfigOverrides, logout_args: LogoutArgs) -> Result<()> {
    let overrides = config_overrides.parse_overrides().map_err(|e| anyhow!(e))?;
    let config = Config::load_with_cli_overrides(overrides, ConfigOverrides::default())
        .await
        .context("failed to load configuration")?;

    let LogoutArgs { name } = logout_args;

    let server = config
        .mcp_servers
        .get(&name)
        .ok_or_else(|| anyhow!("No MCP server named '{name}' found in configuration."))?;

    let url = match &server.transport {
        McpServerTransportConfig::StreamableHttp { url, .. } => url.clone(),
        _ => bail!("OAuth logout is only supported for streamable_http transports."),
    };

    match delete_oauth_tokens(&name, &url, config.mcp_oauth_credentials_store_mode) {
        Ok(true) => println!("Removed OAuth credentials for '{name}'."),
        Ok(false) => println!("No OAuth credentials stored for '{name}'."),
        Err(err) => return Err(anyhow!("failed to delete OAuth credentials: {err}")),
    }

    Ok(())
}

async fn run_list(config_overrides: &CliConfigOverrides, list_args: ListArgs) -> Result<()> {
    let overrides = config_overrides.parse_overrides().map_err(|e| anyhow!(e))?;
    let config = Config::load_with_cli_overrides(overrides, ConfigOverrides::default())
        .await
        .context("failed to load configuration")?;

    let mut entries: Vec<_> = config.mcp_servers.iter().collect();
    entries.sort_by(|(a, _), (b, _)| a.cmp(b));
    let auth_statuses = compute_auth_statuses(
        config.mcp_servers.iter(),
        config.mcp_oauth_credentials_store_mode,
    )
    .await;

    if list_args.json {
        let json_entries: Vec<_> = entries
            .into_iter()
            .map(|(name, cfg)| {
                let auth_status = auth_statuses
                    .get(name.as_str())
                    .copied()
                    .unwrap_or(McpAuthStatus::Unsupported);
                let transport = match &cfg.transport {
                    McpServerTransportConfig::Stdio {
                        command,
                        args,
                        env,
                        env_vars,
                        cwd,
                    } => serde_json::json!({
                        "type": "stdio",
                        "command": command,
                        "args": args,
                        "env": env,
                        "env_vars": env_vars,
                        "cwd": cwd,
                    }),
                    McpServerTransportConfig::StreamableHttp {
                        url,
                        bearer_token_env_var,
                        http_headers,
                        env_http_headers,
<<<<<<< HEAD
                        bearer_token,
=======
>>>>>>> 4f46360a
                    } => {
                        serde_json::json!({
                            "type": "streamable_http",
                            "url": url,
                            "bearer_token_env_var": bearer_token_env_var,
                            "http_headers": http_headers,
                            "env_http_headers": env_http_headers,
<<<<<<< HEAD
                            // legacy value if present
                            "bearer_token": bearer_token,
=======
>>>>>>> 4f46360a
                        })
                    }
                };

                serde_json::json!({
                    "name": name,
                    "enabled": cfg.enabled,
                    "transport": transport,
                    "startup_timeout_sec": cfg
                        .startup_timeout_sec
                        .map(|timeout| timeout.as_secs_f64()),
                    "tool_timeout_sec": cfg
                        .tool_timeout_sec
                        .map(|timeout| timeout.as_secs_f64()),
                    "auth_status": auth_status,
                })
            })
            .collect();
        let output = serde_json::to_string_pretty(&json_entries)?;
        println!("{output}");
        return Ok(());
    }

    if entries.is_empty() {
        println!("No MCP servers configured yet. Try `codex mcp add my-tool -- my-command`.");
        return Ok(());
    }

<<<<<<< HEAD
    let mut stdio_rows: Vec<[String; 5]> = Vec::new();
    let mut http_rows: Vec<[String; 4]> = Vec::new();
=======
    let mut stdio_rows: Vec<[String; 7]> = Vec::new();
    let mut http_rows: Vec<[String; 5]> = Vec::new();
>>>>>>> 4f46360a

    for (name, cfg) in entries {
        match &cfg.transport {
            McpServerTransportConfig::Stdio {
                command,
                args,
                env,
                env_vars,
                cwd,
            } => {
                let args_display = if args.is_empty() {
                    "-".to_string()
                } else {
                    args.join(" ")
                };
<<<<<<< HEAD
                let env_display = format_env_display(env.as_ref(), env_vars.clone());
                let cwd_display = cwd
                    .as_ref()
                    .map(|p| p.display().to_string())
                    .filter(|s| !s.is_empty())
                    .unwrap_or_else(|| "-".to_string());
=======
                let env_display = format_env_display(env.as_ref(), env_vars);
                let cwd_display = cwd
                    .as_ref()
                    .map(|path| path.display().to_string())
                    .filter(|value| !value.is_empty())
                    .unwrap_or_else(|| "-".to_string());
                let status = if cfg.enabled {
                    "enabled".to_string()
                } else {
                    "disabled".to_string()
                };
                let auth_status = auth_statuses
                    .get(name.as_str())
                    .copied()
                    .unwrap_or(McpAuthStatus::Unsupported)
                    .to_string();
>>>>>>> 4f46360a
                stdio_rows.push([
                    name.clone(),
                    command.clone(),
                    args_display,
<<<<<<< HEAD
                    cwd_display,
                    env_display,
=======
                    env_display,
                    cwd_display,
                    status,
                    auth_status,
>>>>>>> 4f46360a
                ]);
            }
            McpServerTransportConfig::StreamableHttp {
                url,
                bearer_token_env_var,
                ..
            } => {
<<<<<<< HEAD
                let env_var = bearer_token_env_var.as_deref().unwrap_or("-").to_string();
                http_rows.push([name.clone(), url.clone(), env_var, cfg.enabled.to_string()]);
=======
                let status = if cfg.enabled {
                    "enabled".to_string()
                } else {
                    "disabled".to_string()
                };
                let auth_status = auth_statuses
                    .get(name.as_str())
                    .copied()
                    .unwrap_or(McpAuthStatus::Unsupported)
                    .to_string();
                http_rows.push([
                    name.clone(),
                    url.clone(),
                    bearer_token_env_var.clone().unwrap_or("-".to_string()),
                    status,
                    auth_status,
                ]);
>>>>>>> 4f46360a
            }
        }
    }

    if !stdio_rows.is_empty() {
        let mut widths = [
            "Name".len(),
            "Command".len(),
            "Args".len(),
<<<<<<< HEAD
            "Cwd".len(),
            "Env".len(),
=======
            "Env".len(),
            "Cwd".len(),
            "Status".len(),
            "Auth".len(),
>>>>>>> 4f46360a
        ];
        for row in &stdio_rows {
            for (i, cell) in row.iter().enumerate() {
                widths[i] = widths[i].max(cell.len());
            }
        }

        println!(
<<<<<<< HEAD
            "{:<name_w$}  {:<cmd_w$}  {:<args_w$}  {:<cwd_w$}  {:<env_w$}",
            "Name",
            "Command",
            "Args",
            "Cwd",
            "Env",
            name_w = widths[0],
            cmd_w = widths[1],
            args_w = widths[2],
            cwd_w = widths[3],
            env_w = widths[4],
=======
            "{name:<name_w$}  {command:<cmd_w$}  {args:<args_w$}  {env:<env_w$}  {cwd:<cwd_w$}  {status:<status_w$}  {auth:<auth_w$}",
            name = "Name",
            command = "Command",
            args = "Args",
            env = "Env",
            cwd = "Cwd",
            status = "Status",
            auth = "Auth",
            name_w = widths[0],
            cmd_w = widths[1],
            args_w = widths[2],
            env_w = widths[3],
            cwd_w = widths[4],
            status_w = widths[5],
            auth_w = widths[6],
>>>>>>> 4f46360a
        );

        for row in &stdio_rows {
            println!(
<<<<<<< HEAD
                "{:<name_w$}  {:<cmd_w$}  {:<args_w$}  {:<cwd_w$}  {:<env_w$}",
                row[0],
                row[1],
                row[2],
                row[3],
                row[4],
                name_w = widths[0],
                cmd_w = widths[1],
                args_w = widths[2],
                cwd_w = widths[3],
                env_w = widths[4],
=======
                "{name:<name_w$}  {command:<cmd_w$}  {args:<args_w$}  {env:<env_w$}  {cwd:<cwd_w$}  {status:<status_w$}  {auth:<auth_w$}",
                name = row[0].as_str(),
                command = row[1].as_str(),
                args = row[2].as_str(),
                env = row[3].as_str(),
                cwd = row[4].as_str(),
                status = row[5].as_str(),
                auth = row[6].as_str(),
                name_w = widths[0],
                cmd_w = widths[1],
                args_w = widths[2],
                env_w = widths[3],
                cwd_w = widths[4],
                status_w = widths[5],
                auth_w = widths[6],
>>>>>>> 4f46360a
            );
        }
    }

    if !stdio_rows.is_empty() && !http_rows.is_empty() {
        println!();
    }

    if !http_rows.is_empty() {
        let mut widths = [
            "Name".len(),
            "Url".len(),
<<<<<<< HEAD
            "Bearer Token Env".len(),
            "Enabled".len(),
=======
            "Bearer Token Env Var".len(),
            "Status".len(),
            "Auth".len(),
>>>>>>> 4f46360a
        ];
        for row in &http_rows {
            for (i, cell) in row.iter().enumerate() {
                widths[i] = widths[i].max(cell.len());
            }
        }

        println!(
<<<<<<< HEAD
            "{:<name_w$}  {:<url_w$}  {:<envvar_w$}  {:<enabled_w$}",
            "Name",
            "Url",
            "Bearer Token Env",
            "Enabled",
            name_w = widths[0],
            url_w = widths[1],
            envvar_w = widths[2],
            enabled_w = widths[3],
=======
            "{name:<name_w$}  {url:<url_w$}  {token:<token_w$}  {status:<status_w$}  {auth:<auth_w$}",
            name = "Name",
            url = "Url",
            token = "Bearer Token Env Var",
            status = "Status",
            auth = "Auth",
            name_w = widths[0],
            url_w = widths[1],
            token_w = widths[2],
            status_w = widths[3],
            auth_w = widths[4],
>>>>>>> 4f46360a
        );

        for row in &http_rows {
            println!(
<<<<<<< HEAD
                "{:<name_w$}  {:<url_w$}  {:<envvar_w$}  {:<enabled_w$}",
                row[0],
                row[1],
                row[2],
                row[3],
                name_w = widths[0],
                url_w = widths[1],
                envvar_w = widths[2],
                enabled_w = widths[3],
=======
                "{name:<name_w$}  {url:<url_w$}  {token:<token_w$}  {status:<status_w$}  {auth:<auth_w$}",
                name = row[0].as_str(),
                url = row[1].as_str(),
                token = row[2].as_str(),
                status = row[3].as_str(),
                auth = row[4].as_str(),
                name_w = widths[0],
                url_w = widths[1],
                token_w = widths[2],
                status_w = widths[3],
                auth_w = widths[4],
>>>>>>> 4f46360a
            );
        }
    }

    Ok(())
}

async fn run_get(config_overrides: &CliConfigOverrides, get_args: GetArgs) -> Result<()> {
    let overrides = config_overrides.parse_overrides().map_err(|e| anyhow!(e))?;
    let config = Config::load_with_cli_overrides(overrides, ConfigOverrides::default())
        .await
        .context("failed to load configuration")?;

    let Some(server) = config.mcp_servers.get(&get_args.name) else {
        bail!("No MCP server named '{name}' found.", name = get_args.name);
    };

    if get_args.json {
        let transport = match &server.transport {
<<<<<<< HEAD
            McpServerTransportConfig::Stdio { command, args, env, env_vars, cwd } => serde_json::json!({
=======
            McpServerTransportConfig::Stdio {
                command,
                args,
                env,
                env_vars,
                cwd,
            } => serde_json::json!({
>>>>>>> 4f46360a
                "type": "stdio",
                "command": command,
                "args": args,
                "env": env,
                "env_vars": env_vars,
                "cwd": cwd,
            }),
<<<<<<< HEAD
            McpServerTransportConfig::StreamableHttp { url, bearer_token_env_var, http_headers, env_http_headers, bearer_token } => serde_json::json!({
=======
            McpServerTransportConfig::StreamableHttp {
                url,
                bearer_token_env_var,
                http_headers,
                env_http_headers,
            } => serde_json::json!({
>>>>>>> 4f46360a
                "type": "streamable_http",
                "url": url,
                "bearer_token_env_var": bearer_token_env_var,
                "http_headers": http_headers,
                "env_http_headers": env_http_headers,
<<<<<<< HEAD
                "bearer_token": bearer_token,
=======
>>>>>>> 4f46360a
            }),
        };
        let output = serde_json::to_string_pretty(&serde_json::json!({
            "name": get_args.name,
            "enabled": server.enabled,
            "transport": transport,
            "startup_timeout_sec": server
                .startup_timeout_sec
                .map(|timeout| timeout.as_secs_f64()),
            "tool_timeout_sec": server
                .tool_timeout_sec
                .map(|timeout| timeout.as_secs_f64()),
        }))?;
        println!("{output}");
        return Ok(());
    }

    println!("{}", get_args.name);
    println!("  enabled: {}", server.enabled);
    match &server.transport {
        McpServerTransportConfig::Stdio {
            command,
            args,
            env,
            env_vars,
            cwd,
        } => {
            println!("  transport: stdio");
            println!("  command: {command}");
            let args_display = if args.is_empty() {
                "-".to_string()
            } else {
                args.join(" ")
            };
            println!("  args: {args_display}");
            let cwd_display = cwd
                .as_ref()
<<<<<<< HEAD
                .map(|p| p.display().to_string())
                .filter(|s| !s.is_empty())
                .unwrap_or_else(|| "-".to_string());
            println!("  cwd: {cwd_display}");
            let env_display = format_env_display(env.as_ref(), env_vars.clone());
=======
                .map(|path| path.display().to_string())
                .filter(|value| !value.is_empty())
                .unwrap_or_else(|| "-".to_string());
            println!("  cwd: {cwd_display}");
            let env_display = format_env_display(env.as_ref(), env_vars);
>>>>>>> 4f46360a
            println!("  env: {env_display}");
        }
        McpServerTransportConfig::StreamableHttp {
            url,
            bearer_token_env_var,
            http_headers,
            env_http_headers,
<<<<<<< HEAD
            bearer_token,
=======
>>>>>>> 4f46360a
        } => {
            println!("  transport: streamable_http");
            println!("  url: {url}");
            let env_var = bearer_token_env_var.as_deref().unwrap_or("-");
            println!("  bearer_token_env_var: {env_var}");
            let headers_display = match http_headers {
                Some(map) if !map.is_empty() => {
                    let mut pairs: Vec<_> = map.iter().collect();
                    pairs.sort_by(|(a, _), (b, _)| a.cmp(b));
                    pairs
                        .into_iter()
                        .map(|(k, v)| format!("{k}={v}"))
                        .collect::<Vec<_>>()
                        .join(", ")
                }
                _ => "-".to_string(),
            };
            println!("  http_headers: {headers_display}");
            let env_headers_display = match env_http_headers {
                Some(map) if !map.is_empty() => {
                    let mut pairs: Vec<_> = map.iter().collect();
                    pairs.sort_by(|(a, _), (b, _)| a.cmp(b));
                    pairs
                        .into_iter()
                        .map(|(k, v)| format!("{k}={v}"))
                        .collect::<Vec<_>>()
                        .join(", ")
                }
                _ => "-".to_string(),
            };
            println!("  env_http_headers: {env_headers_display}");
<<<<<<< HEAD
            if bearer_token.is_some() {
                println!("  bearer_token: set (legacy)");
            }
=======
>>>>>>> 4f46360a
        }
    }
    if let Some(timeout) = server.startup_timeout_sec {
        println!("  startup_timeout_sec: {}", timeout.as_secs_f64());
    }
    if let Some(timeout) = server.tool_timeout_sec {
        println!("  tool_timeout_sec: {}", timeout.as_secs_f64());
    }
    println!("  remove: codex mcp remove {}", get_args.name);

    Ok(())
}

fn parse_env_pair(raw: &str) -> Result<(String, String), String> {
    let mut parts = raw.splitn(2, '=');
    let key = parts
        .next()
        .map(str::trim)
        .filter(|s| !s.is_empty())
        .ok_or_else(|| "environment entries must be in KEY=VALUE form".to_string())?;
    let value = parts
        .next()
        .map(str::to_string)
        .ok_or_else(|| "environment entries must be in KEY=VALUE form".to_string())?;

    Ok((key.to_string(), value))
}

fn validate_server_name(name: &str) -> Result<()> {
    let is_valid = !name.is_empty()
        && name
            .chars()
            .all(|c| c.is_ascii_alphanumeric() || c == '-' || c == '_');

    if is_valid {
        Ok(())
    } else {
        bail!("invalid server name '{name}' (use letters, numbers, '-', '_')");
    }
}<|MERGE_RESOLUTION|>--- conflicted
+++ resolved
@@ -21,9 +21,10 @@
 use codex_rmcp_client::perform_oauth_login;
 use codex_rmcp_client::supports_oauth_login;
 
-/// [experimental] Manage configured MCP servers.
+/// [experimental] Launch Codex as an MCP server or manage configured MCP servers.
 ///
 /// Subcommands:
+/// - `serve`  — run the MCP server on stdio
 /// - `list`   — list configured servers (with `--json`)
 /// - `get`    — show a single server (with `--json`)
 /// - `add`    — add a server launcher entry to `~/.codex/config.toml`
@@ -85,7 +86,6 @@
     #[command(flatten)]
     pub transport_args: AddMcpTransportArgs,
 }
-<<<<<<< HEAD
 
 #[derive(Debug, clap::Args)]
 #[command(
@@ -108,39 +108,6 @@
 pub struct AddMcpStdioArgs {
     /// Command to launch the MCP server.
     /// Use --url for a streamable HTTP server.
-    #[arg(trailing_var_arg = true, num_args = 0..)]
-    pub command: Vec<String>,
-
-    /// Environment variables to set when launching the server.
-    /// Only valid with stdio servers.
-    #[arg(long, value_parser = parse_env_pair, value_name = "KEY=VALUE")]
-    pub env: Vec<(String, String)>,
-}
-
-#[derive(Debug, clap::Args)]
-=======
-
-#[derive(Debug, clap::Args)]
-#[command(
-    group(
-        ArgGroup::new("transport")
-            .args(["command", "url"])
-            .required(true)
-            .multiple(false)
-    )
-)]
-pub struct AddMcpTransportArgs {
-    #[command(flatten)]
-    pub stdio: Option<AddMcpStdioArgs>,
-
-    #[command(flatten)]
-    pub streamable_http: Option<AddMcpStreamableHttpArgs>,
-}
-
-#[derive(Debug, clap::Args)]
-pub struct AddMcpStdioArgs {
-    /// Command to launch the MCP server.
-    /// Use --url for a streamable HTTP server.
     #[arg(
             trailing_var_arg = true,
             num_args = 0..,
@@ -158,7 +125,6 @@
 }
 
 #[derive(Debug, clap::Args)]
->>>>>>> 4f46360a
 pub struct AddMcpStreamableHttpArgs {
     /// URL for a streamable HTTP MCP server.
     #[arg(long)]
@@ -200,12 +166,6 @@
         } = self;
 
         match subcommand {
-<<<<<<< HEAD
-            McpSubcommand::List(args) => run_list(&config_overrides, args)?,
-            McpSubcommand::Get(args) => run_get(&config_overrides, args)?,
-            McpSubcommand::Add(args) => run_add(&config_overrides, args)?,
-            McpSubcommand::Remove(args) => run_remove(&config_overrides, args)?,
-=======
             McpSubcommand::List(args) => {
                 run_list(&config_overrides, args).await?;
             }
@@ -224,7 +184,6 @@
             McpSubcommand::Logout(args) => {
                 run_logout(&config_overrides, args).await?;
             }
->>>>>>> 4f46360a
         }
 
         Ok(())
@@ -234,11 +193,6 @@
 async fn run_add(config_overrides: &CliConfigOverrides, add_args: AddArgs) -> Result<()> {
     // Validate any provided overrides even though they are not currently applied.
     let overrides = config_overrides.parse_overrides().map_err(|e| anyhow!(e))?;
-<<<<<<< HEAD
-    // Load config to validate structure if needed (but we primarily use it for future extension).
-    let _config = Config::load_with_cli_overrides(overrides, ConfigOverrides::default())
-        .context("failed to load configuration")?;
-=======
     let config = Config::load_with_cli_overrides(overrides, ConfigOverrides::default())
         .await
         .context("failed to load configuration")?;
@@ -247,12 +201,7 @@
         name,
         transport_args,
     } = add_args;
->>>>>>> 4f46360a
-
-    let AddArgs {
-        name,
-        transport_args,
-    } = add_args;
+
     validate_server_name(&name)?;
 
     let codex_home = find_codex_home().context("failed to resolve CODEX_HOME")?;
@@ -264,31 +213,20 @@
         AddMcpTransportArgs {
             stdio: Some(stdio), ..
         } => {
-<<<<<<< HEAD
-            let mut parts = stdio.command.into_iter();
-            let command = parts.next().ok_or_else(|| anyhow!("command is required"))?;
-            let args: Vec<String> = parts.collect();
-=======
             let mut command_parts = stdio.command.into_iter();
             let command_bin = command_parts
                 .next()
                 .ok_or_else(|| anyhow!("command is required"))?;
             let command_args: Vec<String> = command_parts.collect();
 
->>>>>>> 4f46360a
             let env_map = if stdio.env.is_empty() {
                 None
             } else {
                 Some(stdio.env.into_iter().collect::<HashMap<_, _>>())
             };
             McpServerTransportConfig::Stdio {
-<<<<<<< HEAD
-                command,
-                args,
-=======
                 command: command_bin,
                 args: command_args,
->>>>>>> 4f46360a
                 env: env_map,
                 env_vars: Vec::new(),
                 cwd: None,
@@ -306,20 +244,12 @@
             bearer_token_env_var,
             http_headers: None,
             env_http_headers: None,
-<<<<<<< HEAD
-            bearer_token: None,
-=======
->>>>>>> 4f46360a
         },
         AddMcpTransportArgs { .. } => bail!("exactly one of --command or --url must be provided"),
     };
 
     let new_entry = McpServerConfig {
-<<<<<<< HEAD
-        transport,
-=======
         transport: transport.clone(),
->>>>>>> 4f46360a
         enabled: true,
         startup_timeout_sec: None,
         tool_timeout_sec: None,
@@ -492,10 +422,6 @@
                         bearer_token_env_var,
                         http_headers,
                         env_http_headers,
-<<<<<<< HEAD
-                        bearer_token,
-=======
->>>>>>> 4f46360a
                     } => {
                         serde_json::json!({
                             "type": "streamable_http",
@@ -503,11 +429,6 @@
                             "bearer_token_env_var": bearer_token_env_var,
                             "http_headers": http_headers,
                             "env_http_headers": env_http_headers,
-<<<<<<< HEAD
-                            // legacy value if present
-                            "bearer_token": bearer_token,
-=======
->>>>>>> 4f46360a
                         })
                     }
                 };
@@ -536,13 +457,8 @@
         return Ok(());
     }
 
-<<<<<<< HEAD
-    let mut stdio_rows: Vec<[String; 5]> = Vec::new();
-    let mut http_rows: Vec<[String; 4]> = Vec::new();
-=======
     let mut stdio_rows: Vec<[String; 7]> = Vec::new();
     let mut http_rows: Vec<[String; 5]> = Vec::new();
->>>>>>> 4f46360a
 
     for (name, cfg) in entries {
         match &cfg.transport {
@@ -558,14 +474,6 @@
                 } else {
                     args.join(" ")
                 };
-<<<<<<< HEAD
-                let env_display = format_env_display(env.as_ref(), env_vars.clone());
-                let cwd_display = cwd
-                    .as_ref()
-                    .map(|p| p.display().to_string())
-                    .filter(|s| !s.is_empty())
-                    .unwrap_or_else(|| "-".to_string());
-=======
                 let env_display = format_env_display(env.as_ref(), env_vars);
                 let cwd_display = cwd
                     .as_ref()
@@ -582,20 +490,14 @@
                     .copied()
                     .unwrap_or(McpAuthStatus::Unsupported)
                     .to_string();
->>>>>>> 4f46360a
                 stdio_rows.push([
                     name.clone(),
                     command.clone(),
                     args_display,
-<<<<<<< HEAD
-                    cwd_display,
-                    env_display,
-=======
                     env_display,
                     cwd_display,
                     status,
                     auth_status,
->>>>>>> 4f46360a
                 ]);
             }
             McpServerTransportConfig::StreamableHttp {
@@ -603,10 +505,6 @@
                 bearer_token_env_var,
                 ..
             } => {
-<<<<<<< HEAD
-                let env_var = bearer_token_env_var.as_deref().unwrap_or("-").to_string();
-                http_rows.push([name.clone(), url.clone(), env_var, cfg.enabled.to_string()]);
-=======
                 let status = if cfg.enabled {
                     "enabled".to_string()
                 } else {
@@ -624,7 +522,6 @@
                     status,
                     auth_status,
                 ]);
->>>>>>> 4f46360a
             }
         }
     }
@@ -634,15 +531,10 @@
             "Name".len(),
             "Command".len(),
             "Args".len(),
-<<<<<<< HEAD
-            "Cwd".len(),
-            "Env".len(),
-=======
             "Env".len(),
             "Cwd".len(),
             "Status".len(),
             "Auth".len(),
->>>>>>> 4f46360a
         ];
         for row in &stdio_rows {
             for (i, cell) in row.iter().enumerate() {
@@ -651,19 +543,6 @@
         }
 
         println!(
-<<<<<<< HEAD
-            "{:<name_w$}  {:<cmd_w$}  {:<args_w$}  {:<cwd_w$}  {:<env_w$}",
-            "Name",
-            "Command",
-            "Args",
-            "Cwd",
-            "Env",
-            name_w = widths[0],
-            cmd_w = widths[1],
-            args_w = widths[2],
-            cwd_w = widths[3],
-            env_w = widths[4],
-=======
             "{name:<name_w$}  {command:<cmd_w$}  {args:<args_w$}  {env:<env_w$}  {cwd:<cwd_w$}  {status:<status_w$}  {auth:<auth_w$}",
             name = "Name",
             command = "Command",
@@ -679,24 +558,10 @@
             cwd_w = widths[4],
             status_w = widths[5],
             auth_w = widths[6],
->>>>>>> 4f46360a
         );
 
         for row in &stdio_rows {
             println!(
-<<<<<<< HEAD
-                "{:<name_w$}  {:<cmd_w$}  {:<args_w$}  {:<cwd_w$}  {:<env_w$}",
-                row[0],
-                row[1],
-                row[2],
-                row[3],
-                row[4],
-                name_w = widths[0],
-                cmd_w = widths[1],
-                args_w = widths[2],
-                cwd_w = widths[3],
-                env_w = widths[4],
-=======
                 "{name:<name_w$}  {command:<cmd_w$}  {args:<args_w$}  {env:<env_w$}  {cwd:<cwd_w$}  {status:<status_w$}  {auth:<auth_w$}",
                 name = row[0].as_str(),
                 command = row[1].as_str(),
@@ -712,7 +577,6 @@
                 cwd_w = widths[4],
                 status_w = widths[5],
                 auth_w = widths[6],
->>>>>>> 4f46360a
             );
         }
     }
@@ -725,14 +589,9 @@
         let mut widths = [
             "Name".len(),
             "Url".len(),
-<<<<<<< HEAD
-            "Bearer Token Env".len(),
-            "Enabled".len(),
-=======
             "Bearer Token Env Var".len(),
             "Status".len(),
             "Auth".len(),
->>>>>>> 4f46360a
         ];
         for row in &http_rows {
             for (i, cell) in row.iter().enumerate() {
@@ -741,17 +600,6 @@
         }
 
         println!(
-<<<<<<< HEAD
-            "{:<name_w$}  {:<url_w$}  {:<envvar_w$}  {:<enabled_w$}",
-            "Name",
-            "Url",
-            "Bearer Token Env",
-            "Enabled",
-            name_w = widths[0],
-            url_w = widths[1],
-            envvar_w = widths[2],
-            enabled_w = widths[3],
-=======
             "{name:<name_w$}  {url:<url_w$}  {token:<token_w$}  {status:<status_w$}  {auth:<auth_w$}",
             name = "Name",
             url = "Url",
@@ -763,22 +611,10 @@
             token_w = widths[2],
             status_w = widths[3],
             auth_w = widths[4],
->>>>>>> 4f46360a
         );
 
         for row in &http_rows {
             println!(
-<<<<<<< HEAD
-                "{:<name_w$}  {:<url_w$}  {:<envvar_w$}  {:<enabled_w$}",
-                row[0],
-                row[1],
-                row[2],
-                row[3],
-                name_w = widths[0],
-                url_w = widths[1],
-                envvar_w = widths[2],
-                enabled_w = widths[3],
-=======
                 "{name:<name_w$}  {url:<url_w$}  {token:<token_w$}  {status:<status_w$}  {auth:<auth_w$}",
                 name = row[0].as_str(),
                 url = row[1].as_str(),
@@ -790,7 +626,6 @@
                 token_w = widths[2],
                 status_w = widths[3],
                 auth_w = widths[4],
->>>>>>> 4f46360a
             );
         }
     }
@@ -810,9 +645,6 @@
 
     if get_args.json {
         let transport = match &server.transport {
-<<<<<<< HEAD
-            McpServerTransportConfig::Stdio { command, args, env, env_vars, cwd } => serde_json::json!({
-=======
             McpServerTransportConfig::Stdio {
                 command,
                 args,
@@ -820,7 +652,6 @@
                 env_vars,
                 cwd,
             } => serde_json::json!({
->>>>>>> 4f46360a
                 "type": "stdio",
                 "command": command,
                 "args": args,
@@ -828,25 +659,17 @@
                 "env_vars": env_vars,
                 "cwd": cwd,
             }),
-<<<<<<< HEAD
-            McpServerTransportConfig::StreamableHttp { url, bearer_token_env_var, http_headers, env_http_headers, bearer_token } => serde_json::json!({
-=======
             McpServerTransportConfig::StreamableHttp {
                 url,
                 bearer_token_env_var,
                 http_headers,
                 env_http_headers,
             } => serde_json::json!({
->>>>>>> 4f46360a
                 "type": "streamable_http",
                 "url": url,
                 "bearer_token_env_var": bearer_token_env_var,
                 "http_headers": http_headers,
                 "env_http_headers": env_http_headers,
-<<<<<<< HEAD
-                "bearer_token": bearer_token,
-=======
->>>>>>> 4f46360a
             }),
         };
         let output = serde_json::to_string_pretty(&serde_json::json!({
@@ -884,19 +707,11 @@
             println!("  args: {args_display}");
             let cwd_display = cwd
                 .as_ref()
-<<<<<<< HEAD
-                .map(|p| p.display().to_string())
-                .filter(|s| !s.is_empty())
-                .unwrap_or_else(|| "-".to_string());
-            println!("  cwd: {cwd_display}");
-            let env_display = format_env_display(env.as_ref(), env_vars.clone());
-=======
                 .map(|path| path.display().to_string())
                 .filter(|value| !value.is_empty())
                 .unwrap_or_else(|| "-".to_string());
             println!("  cwd: {cwd_display}");
             let env_display = format_env_display(env.as_ref(), env_vars);
->>>>>>> 4f46360a
             println!("  env: {env_display}");
         }
         McpServerTransportConfig::StreamableHttp {
@@ -904,10 +719,6 @@
             bearer_token_env_var,
             http_headers,
             env_http_headers,
-<<<<<<< HEAD
-            bearer_token,
-=======
->>>>>>> 4f46360a
         } => {
             println!("  transport: streamable_http");
             println!("  url: {url}");
@@ -939,12 +750,6 @@
                 _ => "-".to_string(),
             };
             println!("  env_http_headers: {env_headers_display}");
-<<<<<<< HEAD
-            if bearer_token.is_some() {
-                println!("  bearer_token: set (legacy)");
-            }
-=======
->>>>>>> 4f46360a
         }
     }
     if let Some(timeout) = server.startup_timeout_sec {
