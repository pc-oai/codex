--- conflicted
+++ resolved
@@ -28,9 +28,6 @@
     assert_eq!(servers.len(), 1);
     let docs = servers.get("docs").expect("server should exist");
     match &docs.transport {
-<<<<<<< HEAD
-        McpServerTransportConfig::Stdio { command, args, env, .. } => {
-=======
         McpServerTransportConfig::Stdio {
             command,
             args,
@@ -38,7 +35,6 @@
             env_vars,
             cwd,
         } => {
->>>>>>> 4f46360a
             assert_eq!(command, "echo");
             assert_eq!(args, &vec!["hello".to_string()]);
             assert!(env.is_none());
