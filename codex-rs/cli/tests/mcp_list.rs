use std::path::Path;

use anyhow::Result;
use codex_core::config::load_global_mcp_servers;
use codex_core::config::write_global_mcp_servers;
use codex_core::config_types::McpServerTransportConfig;
use predicates::prelude::PredicateBooleanExt;
use predicates::str::contains;
use pretty_assertions::assert_eq;
use serde_json::Value as JsonValue;
use serde_json::json;
use tempfile::TempDir;

fn codex_command(codex_home: &Path) -> Result<assert_cmd::Command> {
    let mut cmd = assert_cmd::Command::cargo_bin("codex")?;
    cmd.env("CODEX_HOME", codex_home);
    Ok(cmd)
}

#[test]
fn list_shows_empty_state() -> Result<()> {
    let codex_home = TempDir::new()?;

    let mut cmd = codex_command(codex_home.path())?;
    let output = cmd.args(["mcp", "list"]).output()?;
    assert!(output.status.success());
    let stdout = String::from_utf8(output.stdout)?;
    assert!(stdout.contains("No MCP servers configured yet."));

    Ok(())
}

#[tokio::test]
async fn list_and_get_render_expected_output() -> Result<()> {
    let codex_home = TempDir::new()?;

    let mut add = codex_command(codex_home.path())?;
    add.args([
        "mcp",
        "add",
        "docs",
        "--env",
        "TOKEN=secret",
        "--",
        "docs-server",
        "--port",
        "4000",
    ])
    .assert()
    .success();

    let mut servers = load_global_mcp_servers(codex_home.path()).await?;
    let docs_entry = servers
        .get_mut("docs")
        .expect("docs server should exist after add");
    match &mut docs_entry.transport {
        McpServerTransportConfig::Stdio { env_vars, .. } => {
            *env_vars = vec!["APP_TOKEN".to_string(), "WORKSPACE_ID".to_string()];
        }
        other => panic!("unexpected transport: {other:?}"),
    }
    write_global_mcp_servers(codex_home.path(), &servers)?;

    let mut list_cmd = codex_command(codex_home.path())?;
    let list_output = list_cmd.args(["mcp", "list"]).output()?;
    assert!(list_output.status.success());
    let stdout = String::from_utf8(list_output.stdout)?;
    assert!(stdout.contains("Name"));
    assert!(stdout.contains("docs"));
    assert!(stdout.contains("docs-server"));
    assert!(stdout.contains("TOKEN=secret"));
    assert!(stdout.contains("APP_TOKEN=$APP_TOKEN"));
    assert!(stdout.contains("WORKSPACE_ID=$WORKSPACE_ID"));
    assert!(stdout.contains("Status"));
    assert!(stdout.contains("Auth"));
    assert!(stdout.contains("enabled"));
    assert!(stdout.contains("Unsupported"));

    let mut list_json_cmd = codex_command(codex_home.path())?;
    let json_output = list_json_cmd.args(["mcp", "list", "--json"]).output()?;
    assert!(json_output.status.success());
    let stdout = String::from_utf8(json_output.stdout)?;
    let parsed: JsonValue = serde_json::from_str(&stdout)?;
    assert_eq!(
        parsed,
        json!([
          {
            "name": "docs",
            "enabled": true,
            "transport": {
              "type": "stdio",
              "command": "docs-server",
              "args": [
                "--port",
                "4000"
              ],
              "env": {
                "TOKEN": "secret"
              },
<<<<<<< HEAD
              "env_vars": [],
=======
              "env_vars": [
                "APP_TOKEN",
                "WORKSPACE_ID"
              ],
>>>>>>> 4f46360a
              "cwd": null
            },
            "startup_timeout_sec": null,
            "tool_timeout_sec": null,
            "auth_status": "unsupported"
          }
        ])
    );

    let mut get_cmd = codex_command(codex_home.path())?;
    let get_output = get_cmd.args(["mcp", "get", "docs"]).output()?;
    assert!(get_output.status.success());
    let stdout = String::from_utf8(get_output.stdout)?;
    assert!(stdout.contains("docs"));
    assert!(stdout.contains("transport: stdio"));
    assert!(stdout.contains("command: docs-server"));
    assert!(stdout.contains("args: --port 4000"));
    assert!(stdout.contains("env: TOKEN=secret"));
    assert!(stdout.contains("APP_TOKEN=$APP_TOKEN"));
    assert!(stdout.contains("WORKSPACE_ID=$WORKSPACE_ID"));
    assert!(stdout.contains("enabled: true"));
    assert!(stdout.contains("remove: codex mcp remove docs"));

    let mut get_json_cmd = codex_command(codex_home.path())?;
    get_json_cmd
        .args(["mcp", "get", "docs", "--json"])
        .assert()
        .success()
        .stdout(contains("\"name\": \"docs\"").and(contains("\"enabled\": true")));

    Ok(())
}<|MERGE_RESOLUTION|>--- conflicted
+++ resolved
@@ -97,21 +97,18 @@
               "env": {
                 "TOKEN": "secret"
               },
-<<<<<<< HEAD
-              "env_vars": [],
-=======
               "env_vars": [
                 "APP_TOKEN",
                 "WORKSPACE_ID"
               ],
->>>>>>> 4f46360a
               "cwd": null
             },
             "startup_timeout_sec": null,
             "tool_timeout_sec": null,
             "auth_status": "unsupported"
           }
-        ])
+        ]
+        )
     );
 
     let mut get_cmd = codex_command(codex_home.path())?;
