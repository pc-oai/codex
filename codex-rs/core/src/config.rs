use crate::config_loader::LoadedConfigLayers;
pub use crate::config_loader::load_config_as_toml;
use crate::config_loader::load_config_layers_with_overrides;
use crate::config_loader::merge_toml_values;
use crate::config_profile::ConfigProfile;
use crate::config_types::DEFAULT_OTEL_ENVIRONMENT;
use crate::config_types::History;
use crate::config_types::McpServerConfig;
use crate::config_types::McpServerTransportConfig;
use crate::config_types::Notice;
use crate::config_types::Notifications;
use crate::config_types::OtelConfig;
use crate::config_types::OtelConfigToml;
use crate::config_types::OtelExporterKind;
use crate::config_types::ReasoningSummaryFormat;
use crate::config_types::SandboxWorkspaceWrite;
use crate::config_types::ShellEnvironmentPolicy;
use crate::config_types::ShellEnvironmentPolicyToml;
use crate::config_types::Tui;
use crate::config_types::UriBasedFileOpener;
use crate::features::Feature;
use crate::features::FeatureOverrides;
use crate::features::Features;
use crate::features::FeaturesToml;
use crate::git_info::resolve_root_git_project_for_trust;
use crate::model_family::ModelFamily;
use crate::model_family::derive_default_model_family;
use crate::model_family::find_family_for_model;
use crate::model_provider_info::ModelProviderInfo;
use crate::model_provider_info::built_in_model_providers;
use crate::openai_model_info::get_model_info;
use crate::project_doc::DEFAULT_PROJECT_DOC_FILENAME;
use crate::project_doc::LOCAL_PROJECT_DOC_FILENAME;
use crate::protocol::AskForApproval;
use crate::protocol::SandboxPolicy;
use anyhow::Context;
use codex_app_server_protocol::Tools;
use codex_app_server_protocol::UserSavedConfig;
use codex_protocol::config_types::ReasoningEffort;
use codex_protocol::config_types::ReasoningSummary;
use codex_protocol::config_types::SandboxMode;
use codex_protocol::config_types::Verbosity;
use codex_rmcp_client::OAuthCredentialsStoreMode;
use dirs::home_dir;
use dunce::canonicalize;
use serde::Deserialize;
use similar::DiffableStr;
use std::collections::BTreeMap;
use std::collections::HashMap;
use std::io::ErrorKind;
use std::path::Path;
use std::path::PathBuf;

use tempfile::NamedTempFile;
use toml::Value as TomlValue;
use toml_edit::Array as TomlArray;
use toml_edit::DocumentMut;
use toml_edit::Item as TomlItem;
use toml_edit::Table as TomlTable;

#[cfg(target_os = "windows")]
pub const OPENAI_DEFAULT_MODEL: &str = "gpt-5";
#[cfg(not(target_os = "windows"))]
pub const OPENAI_DEFAULT_MODEL: &str = "gpt-5-codex";
const OPENAI_DEFAULT_REVIEW_MODEL: &str = "gpt-5-codex";
pub const GPT_5_CODEX_MEDIUM_MODEL: &str = "gpt-5-codex";

/// Maximum number of bytes of the documentation that will be embedded. Larger
/// files are *silently truncated* to this size so we do not take up too much of
/// the context window.
pub(crate) const PROJECT_DOC_MAX_BYTES: usize = 32 * 1024; // 32 KiB

pub(crate) const CONFIG_TOML_FILE: &str = "config.toml";

/// Application configuration loaded from disk and merged with overrides.
#[derive(Debug, Clone, PartialEq)]
pub struct Config {
    /// Optional override of model selection.
    pub model: String,

    /// Model used specifically for review sessions. Defaults to "gpt-5-codex".
    pub review_model: String,

    pub model_family: ModelFamily,

    /// Size of the context window for the model, in tokens.
    pub model_context_window: Option<u64>,

    /// Maximum number of output tokens.
    pub model_max_output_tokens: Option<u64>,

    /// Token usage threshold triggering auto-compaction of conversation history.
    pub model_auto_compact_token_limit: Option<i64>,

    /// Key into the model_providers map that specifies which provider to use.
    pub model_provider_id: String,

    /// Info needed to make an API request to the model.
    pub model_provider: ModelProviderInfo,

    /// Approval policy for executing commands.
    pub approval_policy: AskForApproval,

    pub sandbox_policy: SandboxPolicy,

    /// True if the user passed in an override or set a value in config.toml
    /// for either of approval_policy or sandbox_mode.
    pub did_user_set_custom_approval_policy_or_sandbox_mode: bool,

    pub shell_environment_policy: ShellEnvironmentPolicy,

    /// When `true`, `AgentReasoning` events emitted by the backend will be
    /// suppressed from the frontend output. This can reduce visual noise when
    /// users are only interested in the final agent responses.
    pub hide_agent_reasoning: bool,

    /// When set to `true`, `AgentReasoningRawContentEvent` events will be shown in the UI/output.
    /// Defaults to `false`.
    pub show_raw_agent_reasoning: bool,

    /// User-provided instructions from AGENTS.md.
    pub user_instructions: Option<String>,

    /// Base instructions override.
    pub base_instructions: Option<String>,

    /// Optional external notifier command. When set, Codex will spawn this
    /// program after each completed *turn* (i.e. when the agent finishes
    /// processing a user submission). The value must be the full command
    /// broken into argv tokens **without** the trailing JSON argument - Codex
    /// appends one extra argument containing a JSON payload describing the
    /// event.
    ///
    /// Example `~/.codex/config.toml` snippet:
    ///
    /// ```toml
    /// notify = ["notify-send", "Codex"]
    /// ```
    ///
    /// which will be invoked as:
    ///
    /// ```shell
    /// notify-send Codex '{"type":"agent-turn-complete","turn-id":"12345"}'
    /// ```
    ///
    /// If unset the feature is disabled.
    pub notify: Option<Vec<String>>,

    /// TUI notifications preference. When set, the TUI will send OSC 9 notifications on approvals
    /// and turn completions when not focused.
    pub tui_notifications: Notifications,

    /// The directory that should be treated as the current working directory
    /// for the session. All relative paths inside the business-logic layer are
    /// resolved against this path.
    pub cwd: PathBuf,

    /// Definition for MCP servers that Codex can reach out to for tool calls.
    pub mcp_servers: HashMap<String, McpServerConfig>,

    /// Preferred store for MCP OAuth credentials.
    /// keyring: Use an OS-specific keyring service.
    ///          Credentials stored in the keyring will only be readable by Codex unless the user explicitly grants access via OS-level keyring access.
    ///          https://github.com/openai/codex/blob/main/codex-rs/rmcp-client/src/oauth.rs#L2
    /// file: CODEX_HOME/.credentials.json
    ///       This file will be readable to Codex and other applications running as the same user.
    /// auto (default): keyring if available, otherwise file.
    pub mcp_oauth_credentials_store_mode: OAuthCredentialsStoreMode,

    /// Combined provider map (defaults merged with user-defined overrides).
    pub model_providers: HashMap<String, ModelProviderInfo>,

    /// Maximum number of bytes to include from an AGENTS.md project doc file.
    pub project_doc_max_bytes: usize,

    /// Additional filenames to try when looking for project-level docs.
    pub project_doc_fallback_filenames: Vec<String>,

    /// Directory containing all Codex state (defaults to `~/.codex` but can be
    /// overridden by the `CODEX_HOME` environment variable).
    pub codex_home: PathBuf,

    /// Settings that govern if and what will be written to `~/.codex/history.jsonl`.
    pub history: History,

    /// Optional URI-based file opener. If set, citations to files in the model
    /// output will be hyperlinked using the specified URI scheme.
    pub file_opener: UriBasedFileOpener,

    /// Path to the `codex-linux-sandbox` executable. This must be set if
    /// [`crate::exec::SandboxType::LinuxSeccomp`] is used. Note that this
    /// cannot be set in the config file: it must be set in code via
    /// [`ConfigOverrides`].
    ///
    /// When this program is invoked, arg0 will be set to `codex-linux-sandbox`.
    pub codex_linux_sandbox_exe: Option<PathBuf>,

    /// Value to use for `reasoning.effort` when making a request using the
    /// Responses API.
    pub model_reasoning_effort: Option<ReasoningEffort>,

    /// If not "none", the value to use for `reasoning.summary` when making a
    /// request using the Responses API.
    pub model_reasoning_summary: ReasoningSummary,

    /// Optional verbosity control for GPT-5 models (Responses API `text.verbosity`).
    pub model_verbosity: Option<Verbosity>,

    /// Base URL for requests to ChatGPT (as opposed to the OpenAI API).
    pub chatgpt_base_url: String,

    /// Include an experimental plan tool that the model can use to update its current plan and status of each step.
    pub include_plan_tool: bool,

    /// Include the `apply_patch` tool for models that benefit from invoking
    /// file edits as a structured tool call. When unset, this falls back to the
    /// model family's default preference.
    pub include_apply_patch_tool: bool,

    pub tools_web_search_request: bool,

    pub use_experimental_streamable_shell_tool: bool,

    /// If set to `true`, used only the experimental unified exec tool.
    pub use_experimental_unified_exec_tool: bool,

    /// If set to `true`, use the experimental official Rust MCP client.
    /// https://github.com/modelcontextprotocol/rust-sdk
    pub use_experimental_use_rmcp_client: bool,

    /// Include the `view_image` tool that lets the agent attach a local image path to context.
    pub include_view_image_tool: bool,

    /// Centralized feature flags; source of truth for feature gating.
    pub features: Features,

    /// The active profile name used to derive this `Config` (if any).
    pub active_profile: Option<String>,

    /// The currently active project config, resolved by checking if cwd:
    /// is (1) part of a git repo, (2) a git worktree, or (3) just using the cwd
    pub active_project: ProjectConfig,

    /// Tracks whether the Windows onboarding screen has been acknowledged.
    pub windows_wsl_setup_acknowledged: bool,

    /// Collection of various notices we show the user
    pub notices: Notice,

    /// When true, disables burst-paste detection for typed input entirely.
    /// All characters are inserted as they are received, and no buffering
    /// or placeholder replacement will occur for fast keypress bursts.
    pub disable_paste_burst: bool,

    /// OTEL configuration (exporter type, endpoint, headers, etc.).
    pub otel: crate::config_types::OtelConfig,
}

impl Config {
    pub async fn load_with_cli_overrides(
        cli_overrides: Vec<(String, TomlValue)>,
        overrides: ConfigOverrides,
    ) -> std::io::Result<Self> {
        let codex_home = find_codex_home()?;

        let root_value = load_resolved_config(
            &codex_home,
            cli_overrides,
            crate::config_loader::LoaderOverrides::default(),
        )
        .await?;

        let cfg: ConfigToml = root_value.try_into().map_err(|e| {
            tracing::error!("Failed to deserialize overridden config: {e}");
            std::io::Error::new(std::io::ErrorKind::InvalidData, e)
        })?;

        Self::load_from_base_config_with_overrides(cfg, overrides, codex_home)
    }
}

pub async fn load_config_as_toml_with_cli_overrides(
    codex_home: &Path,
    cli_overrides: Vec<(String, TomlValue)>,
) -> std::io::Result<ConfigToml> {
    let root_value = load_resolved_config(
        codex_home,
        cli_overrides,
        crate::config_loader::LoaderOverrides::default(),
    )
    .await?;

    let cfg: ConfigToml = root_value.try_into().map_err(|e| {
        tracing::error!("Failed to deserialize overridden config: {e}");
        std::io::Error::new(std::io::ErrorKind::InvalidData, e)
    })?;

    Ok(cfg)
}

async fn load_resolved_config(
    codex_home: &Path,
    cli_overrides: Vec<(String, TomlValue)>,
    overrides: crate::config_loader::LoaderOverrides,
) -> std::io::Result<TomlValue> {
    let layers = load_config_layers_with_overrides(codex_home, overrides).await?;
    Ok(apply_overlays(layers, cli_overrides))
}

fn apply_overlays(
    layers: LoadedConfigLayers,
    cli_overrides: Vec<(String, TomlValue)>,
) -> TomlValue {
    let LoadedConfigLayers {
        mut base,
        managed_config,
        managed_preferences,
    } = layers;

    for (path, value) in cli_overrides.into_iter() {
        apply_toml_override(&mut base, &path, value);
    }

    for overlay in [managed_config, managed_preferences].into_iter().flatten() {
        merge_toml_values(&mut base, &overlay);
    }

    base
}

pub async fn load_global_mcp_servers(
    codex_home: &Path,
) -> std::io::Result<BTreeMap<String, McpServerConfig>> {
    let root_value = load_config_as_toml(codex_home).await?;
    let Some(servers_value) = root_value.get("mcp_servers") else {
        return Ok(BTreeMap::new());
    };

    ensure_no_inline_bearer_tokens(servers_value)?;

    servers_value
        .clone()
        .try_into()
        .map_err(|e| std::io::Error::new(std::io::ErrorKind::InvalidData, e))
}

/// We briefly allowed plain text bearer_token fields in MCP server configs.
/// We want to warn people who recently added these fields but can remove this after a few months.
fn ensure_no_inline_bearer_tokens(value: &TomlValue) -> std::io::Result<()> {
    let Some(servers_table) = value.as_table() else {
        return Ok(());
    };

    for (server_name, server_value) in servers_table {
        if let Some(server_table) = server_value.as_table()
            && server_table.contains_key("bearer_token")
        {
            let message = format!(
                "mcp_servers.{server_name} uses unsupported `bearer_token`; set `bearer_token_env_var`."
            );
            return Err(std::io::Error::new(ErrorKind::InvalidData, message));
        }
    }

    Ok(())
}

pub fn write_global_mcp_servers(
    codex_home: &Path,
    servers: &BTreeMap<String, McpServerConfig>,
) -> std::io::Result<()> {
    let config_path = codex_home.join(CONFIG_TOML_FILE);
    let mut doc = match std::fs::read_to_string(&config_path) {
        Ok(contents) => contents
            .parse::<DocumentMut>()
            .map_err(|e| std::io::Error::new(std::io::ErrorKind::InvalidData, e))?,
        Err(e) if e.kind() == std::io::ErrorKind::NotFound => DocumentMut::new(),
        Err(e) => return Err(e),
    };

    doc.as_table_mut().remove("mcp_servers");

    if !servers.is_empty() {
        let mut table = TomlTable::new();
        table.set_implicit(true);
        doc["mcp_servers"] = TomlItem::Table(table);

        for (name, config) in servers {
            let mut entry = TomlTable::new();
            entry.set_implicit(false);
            match &config.transport {
                McpServerTransportConfig::Stdio {
                    command,
                    args,
                    env,
                    env_vars,
                    cwd,
                } => {
                    entry["command"] = toml_edit::value(command.clone());

                    if !args.is_empty() {
                        let mut args_array = TomlArray::new();
                        for arg in args {
                            args_array.push(arg.clone());
                        }
                        entry["args"] = TomlItem::Value(args_array.into());
                    }

                    if let Some(env) = env
                        && !env.is_empty()
                    {
                        let mut env_table = TomlTable::new();
                        env_table.set_implicit(false);
                        let mut pairs: Vec<_> = env.iter().collect();
                        pairs.sort_by(|(a, _), (b, _)| a.cmp(b));
                        for (key, value) in pairs {
                            env_table.insert(key, toml_edit::value(value.clone()));
                        }
                        entry["env"] = TomlItem::Table(env_table);
                    }

                    if !env_vars.is_empty() {
<<<<<<< HEAD
                        let mut arr = TomlArray::new();
                        for var in env_vars {
                            arr.push(var.clone());
                        }
                        entry["env_vars"] = TomlItem::Value(arr.into());
                    }

                    if let Some(cwd) = cwd {
                        if !cwd.as_os_str().is_empty() {
                            entry["cwd"] = toml_edit::value(cwd.display().to_string());
                        }
=======
                        entry["env_vars"] =
                            TomlItem::Value(env_vars.iter().collect::<TomlArray>().into());
                    }

                    if let Some(cwd) = cwd {
                        entry["cwd"] = toml_edit::value(cwd.to_string_lossy().to_string());
>>>>>>> 4f46360a
                    }
                }
                McpServerTransportConfig::StreamableHttp {
                    url,
                    bearer_token_env_var,
                    http_headers,
                    env_http_headers,
<<<<<<< HEAD
                    bearer_token,
=======
>>>>>>> 4f46360a
                } => {
                    entry["url"] = toml_edit::value(url.clone());
                    if let Some(env_var) = bearer_token_env_var {
                        entry["bearer_token_env_var"] = toml_edit::value(env_var.clone());
                    }
<<<<<<< HEAD
                    if let Some(h) = http_headers {
                        if !h.is_empty() {
                            let mut tbl = TomlTable::new();
                            tbl.set_implicit(false);
                            let mut pairs: Vec<_> = h.iter().collect();
                            pairs.sort_by(|(a, _), (b, _)| a.cmp(b));
                            for (k, v) in pairs {
                                tbl.insert(k, toml_edit::value(v.clone()));
                            }
                            entry["http_headers"] = TomlItem::Table(tbl);
                        }
                    }
                    if let Some(h) = env_http_headers {
                        if !h.is_empty() {
                            let mut tbl = TomlTable::new();
                            tbl.set_implicit(false);
                            let mut pairs: Vec<_> = h.iter().collect();
                            pairs.sort_by(|(a, _), (b, _)| a.cmp(b));
                            for (k, v) in pairs {
                                tbl.insert(k, toml_edit::value(v.clone()));
                            }
                            entry["env_http_headers"] = TomlItem::Table(tbl);
                        }
                    }
                    if let Some(token) = bearer_token {
                        entry["bearer_token"] = toml_edit::value(token.clone());
=======
                    if let Some(headers) = http_headers
                        && !headers.is_empty()
                    {
                        let mut table = TomlTable::new();
                        table.set_implicit(false);
                        let mut pairs: Vec<_> = headers.iter().collect();
                        pairs.sort_by(|(a, _), (b, _)| a.cmp(b));
                        for (key, value) in pairs {
                            table.insert(key, toml_edit::value(value.clone()));
                        }
                        entry["http_headers"] = TomlItem::Table(table);
                    }
                    if let Some(headers) = env_http_headers
                        && !headers.is_empty()
                    {
                        let mut table = TomlTable::new();
                        table.set_implicit(false);
                        let mut pairs: Vec<_> = headers.iter().collect();
                        pairs.sort_by(|(a, _), (b, _)| a.cmp(b));
                        for (key, value) in pairs {
                            table.insert(key, toml_edit::value(value.clone()));
                        }
                        entry["env_http_headers"] = TomlItem::Table(table);
>>>>>>> 4f46360a
                    }
                }
            }

            if !config.enabled {
                entry["enabled"] = toml_edit::value(false);
            }

            if let Some(timeout) = config.startup_timeout_sec {
                entry["startup_timeout_sec"] = toml_edit::value(timeout.as_secs_f64());
            }

            if let Some(timeout) = config.tool_timeout_sec {
                entry["tool_timeout_sec"] = toml_edit::value(timeout.as_secs_f64());
            }

            // Only render enabled when false to reduce noise (default is true).
            if !config.enabled {
                entry["enabled"] = toml_edit::value(false);
            }

            doc["mcp_servers"][name.as_str()] = TomlItem::Table(entry);
        }
    }

    std::fs::create_dir_all(codex_home)?;
    let tmp_file = NamedTempFile::new_in(codex_home)?;
    std::fs::write(tmp_file.path(), doc.to_string())?;
    tmp_file.persist(config_path).map_err(|err| err.error)?;

    Ok(())
}

fn set_project_trusted_inner(doc: &mut DocumentMut, project_path: &Path) -> anyhow::Result<()> {
    // Ensure we render a human-friendly structure:
    //
    // [projects]
    // [projects."/path/to/project"]
    // trust_level = "trusted"
    //
    // rather than inline tables like:
    //
    // [projects]
    // "/path/to/project" = { trust_level = "trusted" }
    let project_key = project_path.to_string_lossy().to_string();

    // Ensure top-level `projects` exists as a non-inline, explicit table. If it
    // exists but was previously represented as a non-table (e.g., inline),
    // replace it with an explicit table.
    {
        let root = doc.as_table_mut();
        // If `projects` exists but isn't a standard table (e.g., it's an inline table),
        // convert it to an explicit table while preserving existing entries.
        let existing_projects = root.get("projects").cloned();
        if existing_projects.as_ref().is_none_or(|i| !i.is_table()) {
            let mut projects_tbl = toml_edit::Table::new();
            projects_tbl.set_implicit(true);

            // If there was an existing inline table, migrate its entries to explicit tables.
            if let Some(inline_tbl) = existing_projects.as_ref().and_then(|i| i.as_inline_table()) {
                for (k, v) in inline_tbl.iter() {
                    if let Some(inner_tbl) = v.as_inline_table() {
                        let new_tbl = inner_tbl.clone().into_table();
                        projects_tbl.insert(k, toml_edit::Item::Table(new_tbl));
                    }
                }
            }

            root.insert("projects", toml_edit::Item::Table(projects_tbl));
        }
    }
    let Some(projects_tbl) = doc["projects"].as_table_mut() else {
        return Err(anyhow::anyhow!(
            "projects table missing after initialization"
        ));
    };

    // Ensure the per-project entry is its own explicit table. If it exists but
    // is not a table (e.g., an inline table), replace it with an explicit table.
    let needs_proj_table = !projects_tbl.contains_key(project_key.as_str())
        || projects_tbl
            .get(project_key.as_str())
            .and_then(|i| i.as_table())
            .is_none();
    if needs_proj_table {
        projects_tbl.insert(project_key.as_str(), toml_edit::table());
    }
    let Some(proj_tbl) = projects_tbl
        .get_mut(project_key.as_str())
        .and_then(|i| i.as_table_mut())
    else {
        return Err(anyhow::anyhow!("project table missing for {project_key}"));
    };
    proj_tbl.set_implicit(false);
    proj_tbl["trust_level"] = toml_edit::value("trusted");
    Ok(())
}

/// Patch `CODEX_HOME/config.toml` project state.
/// Use with caution.
pub fn set_project_trusted(codex_home: &Path, project_path: &Path) -> anyhow::Result<()> {
    let config_path = codex_home.join(CONFIG_TOML_FILE);
    // Parse existing config if present; otherwise start a new document.
    let mut doc = match std::fs::read_to_string(config_path.clone()) {
        Ok(s) => s.parse::<DocumentMut>()?,
        Err(e) if e.kind() == std::io::ErrorKind::NotFound => DocumentMut::new(),
        Err(e) => return Err(e.into()),
    };

    set_project_trusted_inner(&mut doc, project_path)?;

    // ensure codex_home exists
    std::fs::create_dir_all(codex_home)?;

    // create a tmp_file
    let tmp_file = NamedTempFile::new_in(codex_home)?;
    std::fs::write(tmp_file.path(), doc.to_string())?;

    // atomically move the tmp file into config.toml
    tmp_file.persist(config_path)?;

    Ok(())
}

/// Persist the acknowledgement flag for the Windows onboarding screen.
pub fn set_windows_wsl_setup_acknowledged(
    codex_home: &Path,
    acknowledged: bool,
) -> anyhow::Result<()> {
    let config_path = codex_home.join(CONFIG_TOML_FILE);
    let mut doc = match std::fs::read_to_string(config_path.clone()) {
        Ok(s) => s.parse::<DocumentMut>()?,
        Err(e) if e.kind() == std::io::ErrorKind::NotFound => DocumentMut::new(),
        Err(e) => return Err(e.into()),
    };

    doc["windows_wsl_setup_acknowledged"] = toml_edit::value(acknowledged);

    std::fs::create_dir_all(codex_home)?;

    let tmp_file = NamedTempFile::new_in(codex_home)?;
    std::fs::write(tmp_file.path(), doc.to_string())?;
    tmp_file.persist(config_path)?;

    Ok(())
}

/// Persist the acknowledgement flag for the full access warning prompt.
pub fn set_hide_full_access_warning(codex_home: &Path, acknowledged: bool) -> anyhow::Result<()> {
    let config_path = codex_home.join(CONFIG_TOML_FILE);
    let mut doc = match std::fs::read_to_string(config_path.clone()) {
        Ok(s) => s.parse::<DocumentMut>()?,
        Err(e) if e.kind() == std::io::ErrorKind::NotFound => DocumentMut::new(),
        Err(e) => return Err(e.into()),
    };

    let notices_table = load_or_create_top_level_table(&mut doc, Notice::TABLE_KEY)?;

    notices_table["hide_full_access_warning"] = toml_edit::value(acknowledged);

    std::fs::create_dir_all(codex_home)?;
    let tmp_file = NamedTempFile::new_in(codex_home)?;
    std::fs::write(tmp_file.path(), doc.to_string())?;
    tmp_file.persist(config_path)?;

    Ok(())
}

fn load_or_create_top_level_table<'a>(
    doc: &'a mut DocumentMut,
    key: &str,
) -> anyhow::Result<&'a mut toml_edit::Table> {
    let mut created_table = false;

    let root = doc.as_table_mut();
    let needs_table =
        !root.contains_key(key) || root.get(key).and_then(|item| item.as_table()).is_none();
    if needs_table {
        root.insert(key, toml_edit::table());
        created_table = true;
    }

    let Some(table) = doc[key].as_table_mut() else {
        return Err(anyhow::anyhow!(format!(
            "table [{key}] missing after initialization"
        )));
    };

    if created_table {
        table.set_implicit(true);
    }

    Ok(table)
}

fn ensure_profile_table<'a>(
    doc: &'a mut DocumentMut,
    profile_name: &str,
) -> anyhow::Result<&'a mut toml_edit::Table> {
    let mut created_profiles_table = false;
    {
        let root = doc.as_table_mut();
        let needs_table = !root.contains_key("profiles")
            || root
                .get("profiles")
                .and_then(|item| item.as_table())
                .is_none();
        if needs_table {
            root.insert("profiles", toml_edit::table());
            created_profiles_table = true;
        }
    }

    let Some(profiles_table) = doc["profiles"].as_table_mut() else {
        return Err(anyhow::anyhow!(
            "profiles table missing after initialization"
        ));
    };

    if created_profiles_table {
        profiles_table.set_implicit(true);
    }

    let needs_profile_table = !profiles_table.contains_key(profile_name)
        || profiles_table
            .get(profile_name)
            .and_then(|item| item.as_table())
            .is_none();
    if needs_profile_table {
        profiles_table.insert(profile_name, toml_edit::table());
    }

    let Some(profile_table) = profiles_table
        .get_mut(profile_name)
        .and_then(|item| item.as_table_mut())
    else {
        return Err(anyhow::anyhow!(format!(
            "profile table missing for {profile_name}"
        )));
    };

    profile_table.set_implicit(false);
    Ok(profile_table)
}

// TODO(jif) refactor config persistence.
pub async fn persist_model_selection(
    codex_home: &Path,
    active_profile: Option<&str>,
    model: &str,
    effort: Option<ReasoningEffort>,
) -> anyhow::Result<()> {
    let config_path = codex_home.join(CONFIG_TOML_FILE);
    let serialized = match tokio::fs::read_to_string(&config_path).await {
        Ok(contents) => contents,
        Err(err) if err.kind() == std::io::ErrorKind::NotFound => String::new(),
        Err(err) => return Err(err.into()),
    };

    let mut doc = if serialized.is_empty() {
        DocumentMut::new()
    } else {
        serialized.parse::<DocumentMut>()?
    };

    if let Some(profile_name) = active_profile {
        let profile_table = ensure_profile_table(&mut doc, profile_name)?;
        profile_table["model"] = toml_edit::value(model);
        match effort {
            Some(effort) => {
                profile_table["model_reasoning_effort"] = toml_edit::value(effort.to_string());
            }
            None => {
                profile_table.remove("model_reasoning_effort");
            }
        }
    } else {
        let table = doc.as_table_mut();
        table["model"] = toml_edit::value(model);
        match effort {
            Some(effort) => {
                table["model_reasoning_effort"] = toml_edit::value(effort.to_string());
            }
            None => {
                table.remove("model_reasoning_effort");
            }
        }
    }

    // TODO(jif) refactor the home creation
    tokio::fs::create_dir_all(codex_home)
        .await
        .with_context(|| {
            format!(
                "failed to create Codex home directory at {}",
                codex_home.display()
            )
        })?;

    tokio::fs::write(&config_path, doc.to_string())
        .await
        .with_context(|| format!("failed to persist config.toml at {}", config_path.display()))?;

    Ok(())
}

/// Apply a single dotted-path override onto a TOML value.
fn apply_toml_override(root: &mut TomlValue, path: &str, value: TomlValue) {
    use toml::value::Table;

    let segments: Vec<&str> = path.split('.').collect();
    let mut current = root;

    for (idx, segment) in segments.iter().enumerate() {
        let is_last = idx == segments.len() - 1;

        if is_last {
            match current {
                TomlValue::Table(table) => {
                    table.insert(segment.to_string(), value);
                }
                _ => {
                    let mut table = Table::new();
                    table.insert(segment.to_string(), value);
                    *current = TomlValue::Table(table);
                }
            }
            return;
        }

        // Traverse or create intermediate object.
        match current {
            TomlValue::Table(table) => {
                current = table
                    .entry(segment.to_string())
                    .or_insert_with(|| TomlValue::Table(Table::new()));
            }
            _ => {
                *current = TomlValue::Table(Table::new());
                if let TomlValue::Table(tbl) = current {
                    current = tbl
                        .entry(segment.to_string())
                        .or_insert_with(|| TomlValue::Table(Table::new()));
                }
            }
        }
    }
}

/// Base config deserialized from ~/.codex/config.toml.
#[derive(Deserialize, Debug, Clone, Default, PartialEq)]
pub struct ConfigToml {
    /// Optional override of model selection.
    pub model: Option<String>,
    /// Review model override used by the `/review` feature.
    pub review_model: Option<String>,

    /// Provider to use from the model_providers map.
    pub model_provider: Option<String>,

    /// Size of the context window for the model, in tokens.
    pub model_context_window: Option<u64>,

    /// Maximum number of output tokens.
    pub model_max_output_tokens: Option<u64>,

    /// Token usage threshold triggering auto-compaction of conversation history.
    pub model_auto_compact_token_limit: Option<i64>,

    /// Default approval policy for executing commands.
    pub approval_policy: Option<AskForApproval>,

    #[serde(default)]
    pub shell_environment_policy: ShellEnvironmentPolicyToml,

    /// Sandbox mode to use.
    pub sandbox_mode: Option<SandboxMode>,

    /// Sandbox configuration to apply if `sandbox` is `WorkspaceWrite`.
    pub sandbox_workspace_write: Option<SandboxWorkspaceWrite>,

    /// Optional external command to spawn for end-user notifications.
    #[serde(default)]
    pub notify: Option<Vec<String>>,

    /// System instructions.
    pub instructions: Option<String>,

    /// Definition for MCP servers that Codex can reach out to for tool calls.
    #[serde(default)]
    pub mcp_servers: HashMap<String, McpServerConfig>,

    /// Preferred backend for storing MCP OAuth credentials.
    /// keyring: Use an OS-specific keyring service.
    ///          https://github.com/openai/codex/blob/main/codex-rs/rmcp-client/src/oauth.rs#L2
    /// file: Use a file in the Codex home directory.
    /// auto (default): Use the OS-specific keyring service if available, otherwise use a file.
    #[serde(default)]
    pub mcp_oauth_credentials_store: Option<OAuthCredentialsStoreMode>,

    /// User-defined provider entries that extend/override the built-in list.
    #[serde(default)]
    pub model_providers: HashMap<String, ModelProviderInfo>,

    /// Maximum number of bytes to include from an AGENTS.md project doc file.
    pub project_doc_max_bytes: Option<usize>,

    /// Ordered list of fallback filenames to look for when AGENTS.md is missing.
    pub project_doc_fallback_filenames: Option<Vec<String>>,

    /// Profile to use from the `profiles` map.
    pub profile: Option<String>,

    /// Named profiles to facilitate switching between different configurations.
    #[serde(default)]
    pub profiles: HashMap<String, ConfigProfile>,

    /// Settings that govern if and what will be written to `~/.codex/history.jsonl`.
    #[serde(default)]
    pub history: Option<History>,

    /// Optional URI-based file opener. If set, citations to files in the model
    /// output will be hyperlinked using the specified URI scheme.
    pub file_opener: Option<UriBasedFileOpener>,

    /// Collection of settings that are specific to the TUI.
    pub tui: Option<Tui>,

    /// When set to `true`, `AgentReasoning` events will be hidden from the
    /// UI/output. Defaults to `false`.
    pub hide_agent_reasoning: Option<bool>,

    /// When set to `true`, `AgentReasoningRawContentEvent` events will be shown in the UI/output.
    /// Defaults to `false`.
    pub show_raw_agent_reasoning: Option<bool>,

    pub model_reasoning_effort: Option<ReasoningEffort>,
    pub model_reasoning_summary: Option<ReasoningSummary>,
    /// Optional verbosity control for GPT-5 models (Responses API `text.verbosity`).
    pub model_verbosity: Option<Verbosity>,

    /// Override to force-enable reasoning summaries for the configured model.
    pub model_supports_reasoning_summaries: Option<bool>,

    /// Override to force reasoning summary format for the configured model.
    pub model_reasoning_summary_format: Option<ReasoningSummaryFormat>,

    /// Base URL for requests to ChatGPT (as opposed to the OpenAI API).
    pub chatgpt_base_url: Option<String>,

    pub projects: Option<HashMap<String, ProjectConfig>>,

    /// Nested tools section for feature toggles
    pub tools: Option<ToolsToml>,

    /// Centralized feature flags (new). Prefer this over individual toggles.
    #[serde(default)]
    pub features: Option<FeaturesToml>,

    /// When true, disables burst-paste detection for typed input entirely.
    /// All characters are inserted as they are received, and no buffering
    /// or placeholder replacement will occur for fast keypress bursts.
    pub disable_paste_burst: Option<bool>,

    /// OTEL configuration.
    pub otel: Option<crate::config_types::OtelConfigToml>,

    /// Tracks whether the Windows onboarding screen has been acknowledged.
    pub windows_wsl_setup_acknowledged: Option<bool>,

    /// Collection of in-product notices (different from notifications)
    /// See [`crate::config_types::Notices`] for more details
    pub notice: Option<Notice>,

    /// Legacy, now use features
    pub experimental_instructions_file: Option<PathBuf>,
    pub experimental_use_exec_command_tool: Option<bool>,
    pub experimental_use_unified_exec_tool: Option<bool>,
    pub experimental_use_rmcp_client: Option<bool>,
    pub experimental_use_freeform_apply_patch: Option<bool>,
}

impl From<ConfigToml> for UserSavedConfig {
    fn from(config_toml: ConfigToml) -> Self {
        let profiles = config_toml
            .profiles
            .into_iter()
            .map(|(k, v)| (k, v.into()))
            .collect();

        Self {
            approval_policy: config_toml.approval_policy,
            sandbox_mode: config_toml.sandbox_mode,
            sandbox_settings: config_toml.sandbox_workspace_write.map(From::from),
            model: config_toml.model,
            model_reasoning_effort: config_toml.model_reasoning_effort,
            model_reasoning_summary: config_toml.model_reasoning_summary,
            model_verbosity: config_toml.model_verbosity,
            tools: config_toml.tools.map(From::from),
            profile: config_toml.profile,
            profiles,
        }
    }
}

#[derive(Deserialize, Debug, Clone, PartialEq, Eq)]
pub struct ProjectConfig {
    pub trust_level: Option<String>,
}

impl ProjectConfig {
    pub fn is_trusted(&self) -> bool {
        match &self.trust_level {
            Some(trust_level) => trust_level == "trusted",
            None => false,
        }
    }
}

#[derive(Deserialize, Debug, Clone, Default, PartialEq)]
pub struct ToolsToml {
    #[serde(default, alias = "web_search_request")]
    pub web_search: Option<bool>,

    /// Enable the `view_image` tool that lets the agent attach local images.
    #[serde(default)]
    pub view_image: Option<bool>,
}

impl From<ToolsToml> for Tools {
    fn from(tools_toml: ToolsToml) -> Self {
        Self {
            web_search: tools_toml.web_search,
            view_image: tools_toml.view_image,
        }
    }
}

impl ConfigToml {
    /// Derive the effective sandbox policy from the configuration.
    fn derive_sandbox_policy(
        &self,
        sandbox_mode_override: Option<SandboxMode>,
        resolved_cwd: &Path,
    ) -> SandboxPolicy {
        let resolved_sandbox_mode = sandbox_mode_override
            .or(self.sandbox_mode)
            .or_else(|| {
                // if no sandbox_mode is set, but user has marked directory as trusted, use WorkspaceWrite
                self.get_active_project(resolved_cwd).and_then(|p| {
                    if p.is_trusted() {
                        Some(SandboxMode::WorkspaceWrite)
                    } else {
                        None
                    }
                })
            })
            .unwrap_or_default();
        match resolved_sandbox_mode {
            SandboxMode::ReadOnly => SandboxPolicy::new_read_only_policy(),
            SandboxMode::WorkspaceWrite => match self.sandbox_workspace_write.as_ref() {
                Some(SandboxWorkspaceWrite {
                    writable_roots,
                    network_access,
                    exclude_tmpdir_env_var,
                    exclude_slash_tmp,
                }) => SandboxPolicy::WorkspaceWrite {
                    writable_roots: writable_roots.clone(),
                    network_access: *network_access,
                    exclude_tmpdir_env_var: *exclude_tmpdir_env_var,
                    exclude_slash_tmp: *exclude_slash_tmp,
                },
                None => SandboxPolicy::new_workspace_write_policy(),
            },
            SandboxMode::DangerFullAccess => SandboxPolicy::DangerFullAccess,
        }
    }

    /// Resolves the cwd to an existing project, or returns None if ConfigToml
    /// does not contain a project corresponding to cwd or a git repo for cwd
    pub fn get_active_project(&self, resolved_cwd: &Path) -> Option<ProjectConfig> {
        let projects = self.projects.clone().unwrap_or_default();

        if let Some(project_config) = projects.get(&resolved_cwd.to_string_lossy().to_string()) {
            return Some(project_config.clone());
        }

        // If cwd lives inside a git repo/worktree, check whether the root git project
        // (the primary repository working directory) is trusted. This lets
        // worktrees inherit trust from the main project.
        if let Some(repo_root) = resolve_root_git_project_for_trust(resolved_cwd)
            && let Some(project_config_for_root) =
                projects.get(&repo_root.to_string_lossy().to_string_lossy().to_string())
        {
            return Some(project_config_for_root.clone());
        }

        None
    }

    pub fn get_config_profile(
        &self,
        override_profile: Option<String>,
    ) -> Result<ConfigProfile, std::io::Error> {
        let profile = override_profile.or_else(|| self.profile.clone());

        match profile {
            Some(key) => {
                if let Some(profile) = self.profiles.get(key.as_str()) {
                    return Ok(profile.clone());
                }

                Err(std::io::Error::new(
                    std::io::ErrorKind::NotFound,
                    format!("config profile `{key}` not found"),
                ))
            }
            None => Ok(ConfigProfile::default()),
        }
    }
}

/// Optional overrides for user configuration (e.g., from CLI flags).
#[derive(Default, Debug, Clone)]
pub struct ConfigOverrides {
    pub model: Option<String>,
    pub review_model: Option<String>,
    pub cwd: Option<PathBuf>,
    pub approval_policy: Option<AskForApproval>,
    pub sandbox_mode: Option<SandboxMode>,
    pub model_provider: Option<String>,
    pub config_profile: Option<String>,
    pub codex_linux_sandbox_exe: Option<PathBuf>,
    pub base_instructions: Option<String>,
    pub include_plan_tool: Option<bool>,
    pub include_apply_patch_tool: Option<bool>,
    pub include_view_image_tool: Option<bool>,
    pub show_raw_agent_reasoning: Option<bool>,
    pub tools_web_search_request: Option<bool>,
    /// Additional directories that should be treated as writable roots for this session.
    pub additional_writable_roots: Vec<PathBuf>,
}

impl Config {
    /// Meant to be used exclusively for tests: `load_with_overrides()` should
    /// be used in all other cases.
    pub fn load_from_base_config_with_overrides(
        cfg: ConfigToml,
        overrides: ConfigOverrides,
        codex_home: PathBuf,
    ) -> std::io::Result<Self> {
        let user_instructions = Self::load_instructions(Some(&codex_home));

        // Destructure ConfigOverrides fully to ensure all overrides are applied.
        let ConfigOverrides {
            model,
            review_model: override_review_model,
            cwd,
            approval_policy: approval_policy_override,
            sandbox_mode,
            model_provider,
            config_profile: config_profile_key,
            codex_linux_sandbox_exe,
            base_instructions,
            include_plan_tool: include_plan_tool_override,
            include_apply_patch_tool: include_apply_patch_tool_override,
            include_view_image_tool: include_view_image_tool_override,
            show_raw_agent_reasoning,
            tools_web_search_request: override_tools_web_search_request,
            additional_writable_roots,
        } = overrides;

        let active_profile_name = config_profile_key
            .as_ref()
            .or(cfg.profile.as_ref())
            .cloned();
        let config_profile = match active_profile_name.as_ref() {
            Some(key) => cfg
                .profiles
                .get(key)
                .ok_or_else(|| {
                    std::io::Error::new(
                        std::io::ErrorKind::NotFound,
                        format!("config profile `{key}` not found"),
                    )
                })?
                .clone(),
            None => ConfigProfile::default(),
        };

        let feature_overrides = FeatureOverrides {
            include_plan_tool: include_plan_tool_override,
            include_apply_patch_tool: include_apply_patch_tool_override,
            include_view_image_tool: include_view_image_tool_override,
            web_search_request: override_tools_web_search_request,
        };

        let features = Features::from_config(&cfg, &config_profile, feature_overrides);

        let resolved_cwd = {
            use std::env;

            match cwd {
                None => {
                    tracing::info!("cwd not set, using current dir");
                    env::current_dir()?
                }
                Some(p) if p.is_absolute() => p,
                Some(p) => {
                    // Resolve relative path against the current working directory.
                    tracing::info!("cwd is relative, resolving against current dir");
                    let mut current = env::current_dir()?;
                    current.push(p);
                    current
                }
            }
        };
        let additional_writable_roots: Vec<PathBuf> = additional_writable_roots
            .into_iter()
            .map(|path| {
                let absolute = if path.is_absolute() {
                    path
                } else {
                    resolved_cwd.join(path)
                };
                match canonicalize(&absolute) {
                    Ok(canonical) => canonical,
                    Err(_) => absolute,
                }
            })
            .collect();
        let active_project = cfg
            .get_active_project(&resolved_cwd)
            .unwrap_or(ProjectConfig { trust_level: None });

        let mut sandbox_policy = cfg.derive_sandbox_policy(sandbox_mode, &resolved_cwd);
        if let SandboxPolicy::WorkspaceWrite { writable_roots, .. } = &mut sandbox_policy {
            for path in additional_writable_roots {
                if !writable_roots.iter().any(|existing| existing == &path) {
                    writable_roots.push(path);
                }
            }
        }
        let mut approval_policy = approval_policy_override
            .or(config_profile.approval_policy)
            .or(cfg.approval_policy)
            .unwrap_or_else(|| {
                if active_project.is_trusted() {
                    // If no explicit approval policy is set, but we trust cwd, default to OnRequest
                    AskForApproval::OnRequest
                } else {
                    AskForApproval::default()
                }
            });
        let did_user_set_custom_approval_policy_or_sandbox_mode = approval_policy_override
            .is_some()
            || config_profile.approval_policy.is_some()
            || cfg.approval_policy.is_some()
            // TODO(#3034): profile.sandbox_mode is not implemented
            || sandbox_mode.is_some()
            || cfg.sandbox_mode.is_some();

        let mut model_providers = built_in_model_providers();
        // Merge user-defined providers into the built-in list.
        for (key, provider) in cfg.model_providers.into_iter() {
            model_providers.entry(key).or_insert(provider);
        }

        let model_provider_id = model_provider
            .or(config_profile.model_provider)
            .or(cfg.model_provider)
            .unwrap_or_else(|| "openai".to_string());
        let model_provider = model_providers
            .get(&model_provider_id)
            .ok_or_else(|| {
                std::io::Error::new(
                    std::io::ErrorKind::NotFound,
                    format!("Model provider `{model_provider_id}` not found"),
                )
            })?
            .clone();

        let shell_environment_policy = cfg.shell_environment_policy.into();

        let history = cfg.history.unwrap_or_default();

        let include_plan_tool_flag = features.enabled(Feature::PlanTool);
        let include_apply_patch_tool_flag = features.enabled(Feature::ApplyPatchFreeform);
        let include_view_image_tool_flag = features.enabled(Feature::ViewImageTool);
        let tools_web_search_request = features.enabled(Feature::WebSearchRequest);
        let use_experimental_streamable_shell_tool = features.enabled(Feature::StreamableShell);
        let use_experimental_unified_exec_tool = features.enabled(Feature::UnifiedExec);
        let use_experimental_use_rmcp_client = features.enabled(Feature::RmcpClient);

        let model = model
            .or(config_profile.model)
            .or(cfg.model)
            .unwrap_or_else(default_model);

        let mut model_family =
            find_family_for_model(&model).unwrap_or_else(|| derive_default_model_family(&model));

        if let Some(supports_reasoning_summaries) = cfg.model_supports_reasoning_summaries {
            model_family.supports_reasoning_summaries = supports_reasoning_summaries;
        }
        if let Some(model_reasoning_summary_format) = cfg.model_reasoning_summary_format {
            model_family.reasoning_summary_format = model_reasoning_summary_format;
        }

        let openai_model_info = get_model_info(&model_family);
        let model_context_window = cfg
            .model_context_window
            .or_else(|| openai_model_info.as_ref().map(|info| info.context_window));
        let model_max_output_tokens = cfg.model_max_output_tokens.or_else(|| {
            openai_model_info
                .as_ref()
                .map(|info| info.max_output_tokens)
        });
        let model_auto_compact_token_limit = cfg.model_auto_compact_token_limit.or_else(|| {
            openai_model_info
                .as_ref()
                .and_then(|info| info.auto_compact_token_limit)
        });

        // Load base instructions override from a file if specified. If the
        // path is relative, resolve it against the effective cwd so the
        // behaviour matches other path-like config values.
        let experimental_instructions_path = config_profile
            .experimental_instructions_file
            .as_ref()
            .or(cfg.experimental_instructions_file.as_ref());
        let file_base_instructions =
            Self::get_base_instructions(experimental_instructions_path, &resolved_cwd)?;
        let base_instructions = base_instructions.or(file_base_instructions);

        // Default review model when not set in config; allow CLI override to take precedence.
        let review_model = override_review_model
            .or(cfg.review_model)
            .unwrap_or_else(default_review_model);

        if features.enabled(Feature::ApproveAll) {
            approval_policy = AskForApproval::OnRequest;
        }

        let config = Self {
            model,
            review_model,
            model_family,
            model_context_window,
            model_max_output_tokens,
            model_auto_compact_token_limit,
            model_provider_id,
            model_provider,
            cwd: resolved_cwd,
            approval_policy,
            sandbox_policy,
            did_user_set_custom_approval_policy_or_sandbox_mode,
            shell_environment_policy,
            notify: cfg.notify,
            user_instructions,
            base_instructions,
            mcp_servers: cfg.mcp_servers,
            // The config.toml omits "_mode" because it's a config file. However, "_mode"
            // is important in code to differentiate the mode from the store implementation.
            mcp_oauth_credentials_store_mode: cfg.mcp_oauth_credentials_store.unwrap_or_default(),
            model_providers,
            project_doc_max_bytes: cfg.project_doc_max_bytes.unwrap_or(PROJECT_DOC_MAX_BYTES),
            project_doc_fallback_filenames: cfg
                .project_doc_fallback_filenames
                .unwrap_or_default()
                .into_iter()
                .filter_map(|name| {
                    let trimmed = name.trim();
                    if trimmed.is_empty() {
                        None
                    } else {
                        Some(trimmed.to_string())
                    }
                })
                .collect(),
            codex_home,
            history,
            file_opener: cfg.file_opener.unwrap_or(UriBasedFileOpener::VsCode),
            codex_linux_sandbox_exe,

            hide_agent_reasoning: cfg.hide_agent_reasoning.unwrap_or(false),
            show_raw_agent_reasoning: cfg
                .show_raw_agent_reasoning
                .or(show_raw_agent_reasoning)
                .unwrap_or(false),
            model_reasoning_effort: config_profile
                .model_reasoning_effort
                .or(cfg.model_reasoning_effort),
            model_reasoning_summary: config_profile
                .model_reasoning_summary
                .or(cfg.model_reasoning_summary)
                .unwrap_or_default(),
            model_verbosity: config_profile.model_verbosity.or(cfg.model_verbosity),
            chatgpt_base_url: config_profile
                .chatgpt_base_url
                .or(cfg.chatgpt_base_url)
                .unwrap_or("https://chatgpt.com/backend-api/".to_string()),
            include_plan_tool: include_plan_tool_flag,
            include_apply_patch_tool: include_apply_patch_tool_flag,
            tools_web_search_request,
            use_experimental_streamable_shell_tool,
            use_experimental_unified_exec_tool,
            use_experimental_use_rmcp_client,
            include_view_image_tool: include_view_image_tool_flag,
            features,
            active_profile: active_profile_name,
            active_project,
            windows_wsl_setup_acknowledged: cfg.windows_wsl_setup_acknowledged.unwrap_or(false),
            notices: cfg.notice.unwrap_or_default(),
            disable_paste_burst: cfg.disable_paste_burst.unwrap_or(false),
            tui_notifications: cfg
                .tui
                .as_ref()
                .map(|t| t.notifications.clone())
                .unwrap_or_default(),
            otel: {
                let t: OtelConfigToml = cfg.otel.unwrap_or_default();
                let log_user_prompt = t.log_user_prompt.unwrap_or(false);
                let environment = t
                    .environment
                    .unwrap_or(DEFAULT_OTEL_ENVIRONMENT.to_string());
                let exporter = t.exporter.unwrap_or(OtelExporterKind::None);
                OtelConfig {
                    log_user_prompt,
                    environment,
                    exporter,
                }
            },
        };
        Ok(config)
    }

    fn load_instructions(codex_dir: Option<&Path>) -> Option<String> {
        let base = codex_dir?;
        for candidate in [LOCAL_PROJECT_DOC_FILENAME, DEFAULT_PROJECT_DOC_FILENAME] {
            let mut path = base.to_path_buf();
            path.push(candidate);
            if let Ok(contents) = std::fs::read_to_string(&path) {
                let trimmed = contents.trim();
                if !trimmed.is_empty() {
                    return Some(trimmed.to_string());
                }
            }
        }
        None
    }

    fn get_base_instructions(
        path: Option<&PathBuf>,
        cwd: &Path,
    ) -> std::io::Result<Option<String>> {
        let p = match path.as_ref() {
            None => return Ok(None),
            Some(p) => p,
        };

        // Resolve relative paths against the provided cwd to make CLI
        // overrides consistent regardless of where the process was launched
        // from.
        let full_path = if p.is_relative() {
            cwd.join(p)
        } else {
            p.to_path_buf()
        };

        let contents = std::fs::read_to_string(&full_path).map_err(|e| {
            std::io::Error::new(
                e.kind(),
                format!(
                    "failed to read experimental instructions file {}: {e}",
                    full_path.display()
                ),
            )
        })?;

        let s = contents.trim().to_string();
        if s.is_empty() {
            Err(std::io::Error::new(
                std::io::ErrorKind::InvalidData,
                format!(
                    "experimental instructions file is empty: {}",
                    full_path.display()
                ),
            ))
        } else {
            Ok(Some(s))
        }
    }
}

fn default_model() -> String {
    OPENAI_DEFAULT_MODEL.to_string()
}

fn default_review_model() -> String {
    OPENAI_DEFAULT_REVIEW_MODEL.to_string()
}

/// Returns the path to the Codex configuration directory, which can be
/// specified by the `CODEX_HOME` environment variable. If not set, defaults to
/// `~/.codex`.
///
/// - If `CODEX_HOME` is set, the value will be canonicalized and this
///   function will Err if the path does not exist.
/// - If `CODEX_HOME` is not set, this function does not verify that the
///   directory exists.
pub fn find_codex_home() -> std::io::Result<PathBuf> {
    // Honor the `CODEX_HOME` environment variable when it is set to allow users
    // (and tests) to override the default location.
    if let Ok(val) = std::env::var("CODEX_HOME")
        && !val.is_empty()
    {
        return PathBuf::from(val).canonicalize();
    }

    let mut p = home_dir().ok_or_else(|| {
        std::io::Error::new(
            std::io::ErrorKind::NotFound,
            "Could not find home directory",
        )
    })?;
    p.push(".codex");
    Ok(p)
}

/// Returns the path to the folder where Codex logs are stored. Does not verify
/// that the directory exists.
pub fn log_dir(cfg: &Config) -> std::io::Result<PathBuf> {
    let mut p = cfg.codex_home.clone();
    p.push("log");
    Ok(p)
}

#[cfg(test)]
mod tests {
    use crate::config_types::HistoryPersistence;
    use crate::config_types::Notifications;
    use crate::features::Feature;

    use super::*;
    use pretty_assertions::assert_eq;

    use std::time::Duration;
    use tempfile::TempDir;

    #[test]
    fn test_toml_parsing() {
        let history_with_persistence = r#"
[history]
persistence = "save-all"
"#;
        let history_with_persistence_cfg = toml::from_str::<ConfigToml>(history_with_persistence)
            .expect("TOML deserialization should succeed");
        assert_eq!(
            Some(History {
                persistence: HistoryPersistence::SaveAll,
                max_bytes: None,
            }),
            history_with_persistence_cfg.history
        );

        let history_no_persistence = r#"
[history]
persistence = "none"
"#;

        let history_no_persistence_cfg = toml::from_str::<ConfigToml>(history_no_persistence)
            .expect("TOML deserialization should succeed");
        assert_eq!(
            Some(History {
                persistence: HistoryPersistence::None,
                max_bytes: None,
            }),
            history_no_persistence_cfg.history
        );
    }

    #[test]
    fn tui_config_missing_notifications_field_defaults_to_disabled() {
        let cfg = r#"
[tui]
"#;

        let parsed = toml::from_str::<ConfigToml>(cfg)
            .expect("TUI config without notifications should succeed");
        let tui = parsed.tui.expect("config should include tui section");

        assert_eq!(tui.notifications, Notifications::Enabled(false));
    }

    #[test]
    fn test_sandbox_config_parsing() {
        let sandbox_full_access = r#"
sandbox_mode = "danger-full-access"

[sandbox_workspace_write]
network_access = false  # This should be ignored.
"#;
        let sandbox_full_access_cfg = toml::from_str::<ConfigToml>(sandbox_full_access)
            .expect("TOML deserialization should succeed");
        let sandbox_mode_override = None;
        assert_eq!(
            SandboxPolicy::DangerFullAccess,
            sandbox_full_access_cfg
                .derive_sandbox_policy(sandbox_mode_override, &PathBuf::from("/tmp/test"))
        );

        let sandbox_read_only = r#"
sandbox_mode = "read-only"

[sandbox_workspace_write]
network_access = true  # This should be ignored.
"#;

        let sandbox_read_only_cfg = toml::from_str::<ConfigToml>(sandbox_read_only)
            .expect("TOML deserialization should succeed");
        let sandbox_mode_override = None;
        assert_eq!(
            SandboxPolicy::ReadOnly,
            sandbox_read_only_cfg
                .derive_sandbox_policy(sandbox_mode_override, &PathBuf::from("/tmp/test"))
        );

        let sandbox_workspace_write = r#"
sandbox_mode = "workspace-write"

[sandbox_workspace_write]
writable_roots = [
    "/my/workspace",
]
exclude_tmpdir_env_var = true
exclude_slash_tmp = true
"#;

        let sandbox_workspace_write_cfg = toml::from_str::<ConfigToml>(sandbox_workspace_write)
            .expect("TOML deserialization should succeed");
        let sandbox_mode_override = None;
        assert_eq!(
            SandboxPolicy::WorkspaceWrite {
                writable_roots: vec![PathBuf::from("/my/workspace")],
                network_access: false,
                exclude_tmpdir_env_var: true,
                exclude_slash_tmp: true,
            },
            sandbox_workspace_write_cfg
                .derive_sandbox_policy(sandbox_mode_override, &PathBuf::from("/tmp/test"))
        );

        let sandbox_workspace_write = r#"
sandbox_mode = "workspace-write"

[sandbox_workspace_write]
writable_roots = [
    "/my/workspace",
]
exclude_tmpdir_env_var = true
exclude_slash_tmp = true

[projects."/tmp/test"]
trust_level = "trusted"
"#;

        let sandbox_workspace_write_cfg = toml::from_str::<ConfigToml>(sandbox_workspace_write)
            .expect("TOML deserialization should succeed");
        let sandbox_mode_override = None;
        assert_eq!(
            SandboxPolicy::WorkspaceWrite {
                writable_roots: vec![PathBuf::from("/my/workspace")],
                network_access: false,
                exclude_tmpdir_env_var: true,
                exclude_slash_tmp: true,
            },
            sandbox_workspace_write_cfg
                .derive_sandbox_policy(sandbox_mode_override, &PathBuf::from("/tmp/test"))
        );
    }

    #[test]
    fn add_dir_override_extends_workspace_writable_roots() -> std::io::Result<()> {
        let temp_dir = TempDir::new()?;
        let frontend = temp_dir.path().join("frontend");
        let backend = temp_dir.path().join("backend");
        std::fs::create_dir_all(&frontend)?;
        std::fs::create_dir_all(&backend)?;

        let overrides = ConfigOverrides {
            cwd: Some(frontend),
            sandbox_mode: Some(SandboxMode::WorkspaceWrite),
            additional_writable_roots: vec![PathBuf::from("../backend"), backend.clone()],
            ..Default::default()
        };

        let config = Config::load_from_base_config_with_overrides(
            ConfigToml::default(),
            overrides,
            temp_dir.path().to_path_buf(),
        )?;

        let expected_backend = canonicalize(&backend).expect("canonicalize backend directory");
        match config.sandbox_policy {
            SandboxPolicy::WorkspaceWrite { writable_roots, .. } => {
                assert_eq!(
                    writable_roots
                        .iter()
                        .filter(|root| **root == expected_backend)
                        .count(),
                    1,
                    "expected single writable root entry for {}",
                    expected_backend.display()
                );
            }
            other => panic!("expected workspace-write policy, got {other:?}"),
        }

        Ok(())
    }

    #[test]
    fn approve_all_feature_forces_on_request_policy() -> std::io::Result<()> {
        let cfg = r#"
[features]
approve_all = true
"#;
        let parsed = toml::from_str::<ConfigToml>(cfg)
            .expect("TOML deserialization should succeed for approve_all feature");
        let temp_dir = TempDir::new()?;
        let config = Config::load_from_base_config_with_overrides(
            parsed,
            ConfigOverrides::default(),
            temp_dir.path().to_path_buf(),
        )?;

        assert!(config.features.enabled(Feature::ApproveAll));
        assert_eq!(config.approval_policy, AskForApproval::OnRequest);
        Ok(())
    }

    #[test]
    fn config_defaults_to_auto_oauth_store_mode() -> std::io::Result<()> {
        let codex_home = TempDir::new()?;
        let cfg = ConfigToml::default();

        let config = Config::load_from_base_config_with_overrides(
            cfg,
            ConfigOverrides::default(),
            codex_home.path().to_path_buf(),
        )?;

        assert_eq!(
            config.mcp_oauth_credentials_store_mode,
            OAuthCredentialsStoreMode::Auto,
        );

        Ok(())
    }

    #[test]
    fn profile_legacy_toggles_override_base() -> std::io::Result<()> {
        let codex_home = TempDir::new()?;
        let mut profiles = HashMap::new();
        profiles.insert(
            "work".to_string(),
            ConfigProfile {
                include_plan_tool: Some(true),
                include_view_image_tool: Some(false),
                ..Default::default()
            },
        );
        let cfg = ConfigToml {
            profiles,
            profile: Some("work".to_string()),
            ..Default::default()
        };

        let config = Config::load_from_base_config_with_overrides(
            cfg,
            ConfigOverrides::default(),
            codex_home.path().to_path_buf(),
        )?;

        assert!(config.features.enabled(Feature::PlanTool));
        assert!(!config.features.enabled(Feature::ViewImageTool));
        assert!(config.include_plan_tool);
        assert!(!config.include_view_image_tool);

        Ok(())
    }

    #[test]
    fn feature_table_overrides_legacy_flags() -> std::io::Result<()> {
        let codex_home = TempDir::new()?;
        let mut entries = BTreeMap::new();
        entries.insert("plan_tool".to_string(), false);
        entries.insert("apply_patch_freeform".to_string(), false);
        let cfg = ConfigToml {
            features: Some(crate::features::FeaturesToml { entries }),
            ..Default::default()
        };

        let config = Config::load_from_base_config_with_overrides(
            cfg,
            ConfigOverrides::default(),
            codex_home.path().to_path_buf(),
        )?;

        assert!(!config.features.enabled(Feature::PlanTool));
        assert!(!config.features.enabled(Feature::ApplyPatchFreeform));
        assert!(!config.include_plan_tool);
        assert!(!config.include_apply_patch_tool);

        Ok(())
    }

    #[test]
    fn legacy_toggles_map_to_features() -> std::io::Result<()> {
        let codex_home = TempDir::new()?;
        let cfg = ConfigToml {
            experimental_use_exec_command_tool: Some(true),
            experimental_use_unified_exec_tool: Some(true),
            experimental_use_rmcp_client: Some(true),
            experimental_use_freeform_apply_patch: Some(true),
            ..Default::default()
        };

        let config = Config::load_from_base_config_with_overrides(
            cfg,
            ConfigOverrides::default(),
            codex_home.path().to_path_buf(),
        )?;

        assert!(config.features.enabled(Feature::ApplyPatchFreeform));
        assert!(config.features.enabled(Feature::StreamableShell));
        assert!(config.features.enabled(Feature::UnifiedExec));
        assert!(config.features.enabled(Feature::RmcpClient));

        assert!(config.include_apply_patch_tool);
        assert!(config.use_experimental_streamable_shell_tool);
        assert!(config.use_experimental_unified_exec_tool);
        assert!(config.use_experimental_use_rmcp_client);

        Ok(())
    }

    #[test]
    fn config_honors_explicit_file_oauth_store_mode() -> std::io::Result<()> {
        let codex_home = TempDir::new()?;
        let cfg = ConfigToml {
            mcp_oauth_credentials_store: Some(OAuthCredentialsStoreMode::File),
            ..Default::default()
        };

        let config = Config::load_from_base_config_with_overrides(
            cfg,
            ConfigOverrides::default(),
            codex_home.path().to_path_buf(),
        )?;

        assert_eq!(
            config.mcp_oauth_credentials_store_mode,
            OAuthCredentialsStoreMode::File,
        );

        Ok(())
    }

    #[tokio::test]
    async fn managed_config_overrides_oauth_store_mode() -> anyhow::Result<()> {
        let codex_home = TempDir::new()?;
        let managed_path = codex_home.path().join("managed_config.toml");
        let config_path = codex_home.path().join(CONFIG_TOML_FILE);

        std::fs::write(&config_path, "mcp_oauth_credentials_store = \"file\"\n")?;
        std::fs::write(&managed_path, "mcp_oauth_credentials_store = \"keyring\"\n")?;

        let overrides = crate::config_loader::LoaderOverrides {
            managed_config_path: Some(managed_path.clone()),
            #[cfg(target_os = "macos")]
            managed_preferences_base64: None,
        };

        let root_value = load_resolved_config(codex_home.path(), Vec::new(), overrides).await?;
        let cfg: ConfigToml = root_value.try_into().map_err(|e| {
            tracing::error!("Failed to deserialize overridden config: {e}");
            std::io::Error::new(std::io::ErrorKind::InvalidData, e)
        })?;
        assert_eq!(
            cfg.mcp_oauth_credentials_store,
            Some(OAuthCredentialsStoreMode::Keyring),
        );

        let final_config = Config::load_from_base_config_with_overrides(
            cfg,
            ConfigOverrides::default(),
            codex_home.path().to_path_buf(),
        )?;
        assert_eq!(
            final_config.mcp_oauth_credentials_store_mode,
            OAuthCredentialsStoreMode::Keyring,
        );

        Ok(())
    }

    #[tokio::test]
    async fn load_global_mcp_servers_returns_empty_if_missing() -> anyhow::Result<()> {
        let codex_home = TempDir::new()?;

        let servers = load_global_mcp_servers(codex_home.path()).await?;
        assert!(servers.is_empty());

        Ok(())
    }

    #[tokio::test]
    async fn write_global_mcp_servers_round_trips_entries() -> anyhow::Result<()> {
        let codex_home = TempDir::new()?;

        let mut servers = BTreeMap::new();
        servers.insert(
            "docs".to_string(),
            McpServerConfig {
                transport: McpServerTransportConfig::Stdio {
                    command: "echo".to_string(),
                    args: vec!["hello".to_string()],
                    env: None,
                    env_vars: Vec::new(),
                    cwd: None,
                },
                enabled: true,
                startup_timeout_sec: Some(Duration::from_secs(3)),
                tool_timeout_sec: Some(Duration::from_secs(5)),
            },
        );

        write_global_mcp_servers(codex_home.path(), &servers)?;

        let loaded = load_global_mcp_servers(codex_home.path()).await?;
        assert_eq!(loaded.len(), 1);
        let docs = loaded.get("docs").expect("docs entry");
        match &docs.transport {
            McpServerTransportConfig::Stdio {
                command,
                args,
                env,
                env_vars,
                cwd,
            } => {
                assert_eq!(command, "echo");
                assert_eq!(args, &vec!["hello".to_string()]);
                assert!(env.is_none());
                assert!(env_vars.is_empty());
                assert!(cwd.is_none());
            }
            other => panic!("unexpected transport {other:?}"),
        }
        assert_eq!(docs.startup_timeout_sec, Some(Duration::from_secs(3)));
        assert_eq!(docs.tool_timeout_sec, Some(Duration::from_secs(5)));
        assert!(docs.enabled);

        let empty = BTreeMap::new();
        write_global_mcp_servers(codex_home.path(), &empty)?;
        let loaded = load_global_mcp_servers(codex_home.path()).await?;
        assert!(loaded.is_empty());

        Ok(())
    }

    #[tokio::test]
    async fn managed_config_wins_over_cli_overrides() -> anyhow::Result<()> {
        let codex_home = TempDir::new()?;
        let managed_path = codex_home.path().join("managed_config.toml");

        std::fs::write(
            codex_home.path().join(CONFIG_TOML_FILE),
            "model = \"base\"\n",
        )?;
        std::fs::write(&managed_path, "model = \"managed_config\"\n")?;

        let overrides = crate::config_loader::LoaderOverrides {
            managed_config_path: Some(managed_path),
            #[cfg(target_os = "macos")]
            managed_preferences_base64: None,
        };

        let root_value = load_resolved_config(
            codex_home.path(),
            vec![("model".to_string(), TomlValue::String("cli".to_string()))],
            overrides,
        )
        .await?;

        let cfg: ConfigToml = root_value.try_into().map_err(|e| {
            tracing::error!("Failed to deserialize overridden config: {e}");
            std::io::Error::new(std::io::ErrorKind::InvalidData, e)
        })?;

        assert_eq!(cfg.model.as_deref(), Some("managed_config"));
        Ok(())
    }

    #[tokio::test]
    async fn load_global_mcp_servers_accepts_legacy_ms_field() -> anyhow::Result<()> {
        let codex_home = TempDir::new()?;
        let config_path = codex_home.path().join(CONFIG_TOML_FILE);

        std::fs::write(
            &config_path,
            r#"
[mcp_servers]
[mcp_servers.docs]
command = "echo"
startup_timeout_ms = 2500
"#,
        )?;

        let servers = load_global_mcp_servers(codex_home.path()).await?;
        let docs = servers.get("docs").expect("docs entry");
        assert_eq!(docs.startup_timeout_sec, Some(Duration::from_millis(2500)));

        Ok(())
    }

    #[tokio::test]
    async fn load_global_mcp_servers_rejects_inline_bearer_token() -> anyhow::Result<()> {
        let codex_home = TempDir::new()?;
        let config_path = codex_home.path().join(CONFIG_TOML_FILE);

        std::fs::write(
            &config_path,
            r#"
[mcp_servers.docs]
url = "https://example.com/mcp"
bearer_token = "secret"
"#,
        )?;

        let err = load_global_mcp_servers(codex_home.path())
            .await
            .expect_err("bearer_token entries should be rejected");

        assert_eq!(err.kind(), std::io::ErrorKind::InvalidData);
        assert!(err.to_string().contains("bearer_token"));
        assert!(err.to_string().contains("bearer_token_env_var"));

        Ok(())
    }

    #[tokio::test]
    async fn write_global_mcp_servers_serializes_env_sorted() -> anyhow::Result<()> {
        let codex_home = TempDir::new()?;

        let servers = BTreeMap::from([(
            "docs".to_string(),
            McpServerConfig {
                transport: McpServerTransportConfig::Stdio {
                    command: "docs-server".to_string(),
                    args: vec!["--verbose".to_string()],
                    env: Some(HashMap::from([
                        ("ZIG_VAR".to_string(), "3".to_string()),
                        ("ALPHA_VAR".to_string(), "1".to_string()),
                    ])),
                    env_vars: Vec::new(),
                    cwd: None,
                },
                enabled: true,
                startup_timeout_sec: None,
                tool_timeout_sec: None,
            },
        )]);

        write_global_mcp_servers(codex_home.path(), &servers)?;

        let config_path = codex_home.path().join(CONFIG_TOML_FILE);
        let serialized = std::fs::read_to_string(&config_path)?;
        assert_eq!(
            serialized,
            r#"[mcp_servers.docs]
command = "docs-server"
args = ["--verbose"]

[mcp_servers.docs.env]
ALPHA_VAR = "1"
ZIG_VAR = "3"
"#
        );

        let loaded = load_global_mcp_servers(codex_home.path()).await?;
        let docs = loaded.get("docs").expect("docs entry");
        match &docs.transport {
            McpServerTransportConfig::Stdio {
                command,
                args,
                env,
                env_vars,
                cwd,
            } => {
                assert_eq!(command, "docs-server");
                assert_eq!(args, &vec!["--verbose".to_string()]);
                let env = env
                    .as_ref()
                    .expect("env should be preserved for stdio transport");
                assert_eq!(env.get("ALPHA_VAR"), Some(&"1".to_string()));
                assert_eq!(env.get("ZIG_VAR"), Some(&"3".to_string()));
                assert!(env_vars.is_empty());
                assert!(cwd.is_none());
            }
            other => panic!("unexpected transport {other:?}"),
        }

        Ok(())
    }

    #[tokio::test]
    async fn write_global_mcp_servers_serializes_env_vars() -> anyhow::Result<()> {
        let codex_home = TempDir::new()?;

        let servers = BTreeMap::from([(
            "docs".to_string(),
            McpServerConfig {
                transport: McpServerTransportConfig::Stdio {
                    command: "docs-server".to_string(),
                    args: Vec::new(),
                    env: None,
                    env_vars: vec!["ALPHA".to_string(), "BETA".to_string()],
                    cwd: None,
                },
                enabled: true,
                startup_timeout_sec: None,
                tool_timeout_sec: None,
            },
        )]);

        write_global_mcp_servers(codex_home.path(), &servers)?;

        let config_path = codex_home.path().join(CONFIG_TOML_FILE);
        let serialized = std::fs::read_to_string(&config_path)?;
        assert!(
            serialized.contains(r#"env_vars = ["ALPHA", "BETA"]"#),
            "serialized config missing env_vars field:\n{serialized}"
        );

        let loaded = load_global_mcp_servers(codex_home.path()).await?;
        let docs = loaded.get("docs").expect("docs entry");
        match &docs.transport {
            McpServerTransportConfig::Stdio { env_vars, .. } => {
                assert_eq!(env_vars, &vec!["ALPHA".to_string(), "BETA".to_string()]);
            }
            other => panic!("unexpected transport {other:?}"),
        }

        Ok(())
    }

    #[tokio::test]
    async fn write_global_mcp_servers_serializes_cwd() -> anyhow::Result<()> {
        let codex_home = TempDir::new()?;

        let cwd_path = PathBuf::from("/tmp/codex-mcp");
        let servers = BTreeMap::from([(
            "docs".to_string(),
            McpServerConfig {
                transport: McpServerTransportConfig::Stdio {
                    command: "docs-server".to_string(),
                    args: Vec::new(),
                    env: None,
                    env_vars: Vec::new(),
                    cwd: Some(cwd_path.clone()),
                },
                enabled: true,
                startup_timeout_sec: None,
                tool_timeout_sec: None,
            },
        )]);

        write_global_mcp_servers(codex_home.path(), &servers)?;

        let config_path = codex_home.path().join(CONFIG_TOML_FILE);
        let serialized = std::fs::read_to_string(&config_path)?;
        assert!(
            serialized.contains(r#"cwd = "/tmp/codex-mcp""#),
            "serialized config missing cwd field:\n{serialized}"
        );

        let loaded = load_global_mcp_servers(codex_home.path()).await?;
        let docs = loaded.get("docs").expect("docs entry");
        match &docs.transport {
            McpServerTransportConfig::Stdio { cwd, .. } => {
                assert_eq!(cwd.as_deref(), Some(Path::new("/tmp/codex-mcp")));
            }
            other => panic!("unexpected transport {other:?}"),
        }

        Ok(())
    }

    #[tokio::test]
    async fn write_global_mcp_servers_streamable_http_serializes_bearer_token() -> anyhow::Result<()>
    {
        let codex_home = TempDir::new()?;

        let servers = BTreeMap::from([(
            "docs".to_string(),
            McpServerConfig {
                transport: McpServerTransportConfig::StreamableHttp {
                    url: "https://example.com/mcp".to_string(),
                    bearer_token_env_var: Some("MCP_TOKEN".to_string()),
                    http_headers: None,
                    env_http_headers: None,
                },
                enabled: true,
                startup_timeout_sec: Some(Duration::from_secs(2)),
                tool_timeout_sec: None,
            },
        )]);

        write_global_mcp_servers(codex_home.path(), &servers)?;

        let config_path = codex_home.path().join(CONFIG_TOML_FILE);
        let serialized = std::fs::read_to_string(&config_path)?;
        assert_eq!(
            serialized,
            r#"[mcp_servers.docs]
url = "https://example.com/mcp"
bearer_token_env_var = "MCP_TOKEN"
startup_timeout_sec = 2.0
"#
        );

        let loaded = load_global_mcp_servers(codex_home.path()).await?;
        let docs = loaded.get("docs").expect("docs entry");
        match &docs.transport {
            McpServerTransportConfig::StreamableHttp {
                url,
                bearer_token_env_var,
                http_headers,
                env_http_headers,
            } => {
                assert_eq!(url, "https://example.com/mcp");
                assert_eq!(bearer_token_env_var.as_deref(), Some("MCP_TOKEN"));
                assert!(http_headers.is_none());
                assert!(env_http_headers.is_none());
            }
            other => panic!("unexpected transport {other:?}"),
        }
        assert_eq!(docs.startup_timeout_sec, Some(Duration::from_secs(2)));

        Ok(())
    }

    #[tokio::test]
    async fn write_global_mcp_servers_streamable_http_serializes_custom_headers()
    -> anyhow::Result<()> {
        let codex_home = TempDir::new()?;

        let servers = BTreeMap::from([(
            "docs".to_string(),
            McpServerConfig {
                transport: McpServerTransportConfig::StreamableHttp {
                    url: "https://example.com/mcp".to_string(),
                    bearer_token_env_var: Some("MCP_TOKEN".to_string()),
                    http_headers: Some(HashMap::from([("X-Doc".to_string(), "42".to_string())])),
                    env_http_headers: Some(HashMap::from([(
                        "X-Auth".to_string(),
                        "DOCS_AUTH".to_string(),
                    )])),
                },
                enabled: true,
                startup_timeout_sec: Some(Duration::from_secs(2)),
                tool_timeout_sec: None,
            },
        )]);
        write_global_mcp_servers(codex_home.path(), &servers)?;

        let config_path = codex_home.path().join(CONFIG_TOML_FILE);
        let serialized = std::fs::read_to_string(&config_path)?;
        assert_eq!(
            serialized,
            r#"[mcp_servers.docs]
url = "https://example.com/mcp"
bearer_token_env_var = "MCP_TOKEN"
startup_timeout_sec = 2.0

[mcp_servers.docs.http_headers]
X-Doc = "42"

[mcp_servers.docs.env_http_headers]
X-Auth = "DOCS_AUTH"
"#
        );

        let loaded = load_global_mcp_servers(codex_home.path()).await?;
        let docs = loaded.get("docs").expect("docs entry");
        match &docs.transport {
            McpServerTransportConfig::StreamableHttp {
                http_headers,
                env_http_headers,
                ..
            } => {
                assert_eq!(
                    http_headers,
                    &Some(HashMap::from([("X-Doc".to_string(), "42".to_string())]))
                );
                assert_eq!(
                    env_http_headers,
                    &Some(HashMap::from([(
                        "X-Auth".to_string(),
                        "DOCS_AUTH".to_string()
                    )]))
                );
            }
            other => panic!("unexpected transport {other:?}"),
        }

        Ok(())
    }

    #[tokio::test]
    async fn write_global_mcp_servers_streamable_http_removes_optional_sections()
    -> anyhow::Result<()> {
        let codex_home = TempDir::new()?;

        let config_path = codex_home.path().join(CONFIG_TOML_FILE);

        let mut servers = BTreeMap::from([(
            "docs".to_string(),
            McpServerConfig {
                transport: McpServerTransportConfig::StreamableHttp {
                    url: "https://example.com/mcp".to_string(),
                    bearer_token_env_var: Some("MCP_TOKEN".to_string()),
                    http_headers: Some(HashMap::from([("X-Doc".to_string(), "42".to_string())])),
                    env_http_headers: Some(HashMap::from([(
                        "X-Auth".to_string(),
                        "DOCS_AUTH".to_string(),
                    )])),
                },
                enabled: true,
                startup_timeout_sec: Some(Duration::from_secs(2)),
                tool_timeout_sec: None,
            },
        )]);

        write_global_mcp_servers(codex_home.path(), &servers)?;
        let serialized_with_optional = std::fs::read_to_string(&config_path)?;
        assert!(serialized_with_optional.contains("bearer_token_env_var = \"MCP_TOKEN\""));
        assert!(serialized_with_optional.contains("[mcp_servers.docs.http_headers]"));
        assert!(serialized_with_optional.contains("[mcp_servers.docs.env_http_headers]"));

        servers.insert(
            "docs".to_string(),
            McpServerConfig {
                transport: McpServerTransportConfig::StreamableHttp {
                    url: "https://example.com/mcp".to_string(),
                    bearer_token_env_var: None,
                    http_headers: None,
                    env_http_headers: None,
                },
                enabled: true,
                startup_timeout_sec: None,
                tool_timeout_sec: None,
            },
        );
        write_global_mcp_servers(codex_home.path(), &servers)?;

        let serialized = std::fs::read_to_string(&config_path)?;
        assert_eq!(
            serialized,
            r#"[mcp_servers.docs]
url = "https://example.com/mcp"
"#
        );

        let loaded = load_global_mcp_servers(codex_home.path()).await?;
        let docs = loaded.get("docs").expect("docs entry");
        match &docs.transport {
            McpServerTransportConfig::StreamableHttp {
                url,
                bearer_token_env_var,
                http_headers,
                env_http_headers,
            } => {
                assert_eq!(url, "https://example.com/mcp");
                assert!(bearer_token_env_var.is_none());
                assert!(http_headers.is_none());
                assert!(env_http_headers.is_none());
            }
            other => panic!("unexpected transport {other:?}"),
        }

        assert!(docs.startup_timeout_sec.is_none());

        Ok(())
    }

    #[tokio::test]
    async fn write_global_mcp_servers_streamable_http_isolates_headers_between_servers()
    -> anyhow::Result<()> {
        let codex_home = TempDir::new()?;
        let config_path = codex_home.path().join(CONFIG_TOML_FILE);

        let servers = BTreeMap::from([
            (
                "docs".to_string(),
                McpServerConfig {
                    transport: McpServerTransportConfig::StreamableHttp {
                        url: "https://example.com/mcp".to_string(),
                        bearer_token_env_var: Some("MCP_TOKEN".to_string()),
                        http_headers: Some(HashMap::from([(
                            "X-Doc".to_string(),
                            "42".to_string(),
                        )])),
                        env_http_headers: Some(HashMap::from([(
                            "X-Auth".to_string(),
                            "DOCS_AUTH".to_string(),
                        )])),
                    },
                    enabled: true,
                    startup_timeout_sec: Some(Duration::from_secs(2)),
                    tool_timeout_sec: None,
                },
            ),
            (
                "logs".to_string(),
                McpServerConfig {
                    transport: McpServerTransportConfig::Stdio {
                        command: "logs-server".to_string(),
                        args: vec!["--follow".to_string()],
                        env: None,
                        env_vars: Vec::new(),
                        cwd: None,
                    },
                    enabled: true,
                    startup_timeout_sec: None,
                    tool_timeout_sec: None,
                },
            ),
        ]);

        write_global_mcp_servers(codex_home.path(), &servers)?;

        let serialized = std::fs::read_to_string(&config_path)?;
        assert!(
            serialized.contains("[mcp_servers.docs.http_headers]"),
            "serialized config missing docs headers section:\n{serialized}"
        );
        assert!(
            !serialized.contains("[mcp_servers.logs.http_headers]"),
            "serialized config should not add logs headers section:\n{serialized}"
        );
        assert!(
            !serialized.contains("[mcp_servers.logs.env_http_headers]"),
            "serialized config should not add logs env headers section:\n{serialized}"
        );
        assert!(
            !serialized.contains("mcp_servers.logs.bearer_token_env_var"),
            "serialized config should not add bearer token to logs:\n{serialized}"
        );

        let loaded = load_global_mcp_servers(codex_home.path()).await?;
        let docs = loaded.get("docs").expect("docs entry");
        match &docs.transport {
            McpServerTransportConfig::StreamableHttp {
                http_headers,
                env_http_headers,
                ..
            } => {
                assert_eq!(
                    http_headers,
                    &Some(HashMap::from([("X-Doc".to_string(), "42".to_string())]))
                );
                assert_eq!(
                    env_http_headers,
                    &Some(HashMap::from([(
                        "X-Auth".to_string(),
                        "DOCS_AUTH".to_string()
                    )]))
                );
            }
            other => panic!("unexpected transport {other:?}"),
        }
        let logs = loaded.get("logs").expect("logs entry");
        match &logs.transport {
            McpServerTransportConfig::Stdio { env, .. } => {
                assert!(env.is_none());
            }
            other => panic!("unexpected transport {other:?}"),
        }

        Ok(())
    }

    #[tokio::test]
    async fn write_global_mcp_servers_serializes_disabled_flag() -> anyhow::Result<()> {
        let codex_home = TempDir::new()?;

        let servers = BTreeMap::from([(
            "docs".to_string(),
            McpServerConfig {
                transport: McpServerTransportConfig::Stdio {
                    command: "docs-server".to_string(),
                    args: Vec::new(),
                    env: None,
                    env_vars: Vec::new(),
                    cwd: None,
                },
                enabled: false,
                startup_timeout_sec: None,
                tool_timeout_sec: None,
            },
        )]);

        write_global_mcp_servers(codex_home.path(), &servers)?;

        let config_path = codex_home.path().join(CONFIG_TOML_FILE);
        let serialized = std::fs::read_to_string(&config_path)?;
        assert!(
            serialized.contains("enabled = false"),
            "serialized config missing disabled flag:\n{serialized}"
        );

        let loaded = load_global_mcp_servers(codex_home.path()).await?;
        let docs = loaded.get("docs").expect("docs entry");
        assert!(!docs.enabled);

        Ok(())
    }

    #[tokio::test]
    async fn persist_model_selection_updates_defaults() -> anyhow::Result<()> {
        let codex_home = TempDir::new()?;

        persist_model_selection(
            codex_home.path(),
            None,
            "gpt-5-codex",
            Some(ReasoningEffort::High),
        )
        .await?;

        let serialized =
            tokio::fs::read_to_string(codex_home.path().join(CONFIG_TOML_FILE)).await?;
        let parsed: ConfigToml = toml::from_str(&serialized)?;

        assert_eq!(parsed.model.as_deref(), Some("gpt-5-codex"));
        assert_eq!(parsed.model_reasoning_effort, Some(ReasoningEffort::High));

        Ok(())
    }

    #[tokio::test]
    async fn persist_model_selection_overwrites_existing_model() -> anyhow::Result<()> {
        let codex_home = TempDir::new()?;
        let config_path = codex_home.path().join(CONFIG_TOML_FILE);

        tokio::fs::write(
            &config_path,
            r#"
model = "gpt-5-codex"
model_reasoning_effort = "medium"

[profiles.dev]
model = "gpt-4.1"
"#,
        )
        .await?;

        persist_model_selection(
            codex_home.path(),
            None,
            "o4-mini",
            Some(ReasoningEffort::High),
        )
        .await?;

        let serialized = tokio::fs::read_to_string(config_path).await?;
        let parsed: ConfigToml = toml::from_str(&serialized)?;

        assert_eq!(parsed.model.as_deref(), Some("o4-mini"));
        assert_eq!(parsed.model_reasoning_effort, Some(ReasoningEffort::High));
        assert_eq!(
            parsed
                .profiles
                .get("dev")
                .and_then(|profile| profile.model.as_deref()),
            Some("gpt-4.1"),
        );

        Ok(())
    }

    #[tokio::test]
    async fn persist_model_selection_updates_profile() -> anyhow::Result<()> {
        let codex_home = TempDir::new()?;

        persist_model_selection(
            codex_home.path(),
            Some("dev"),
            "gpt-5-codex",
            Some(ReasoningEffort::Medium),
        )
        .await?;

        let serialized =
            tokio::fs::read_to_string(codex_home.path().join(CONFIG_TOML_FILE)).await?;
        let parsed: ConfigToml = toml::from_str(&serialized)?;
        let profile = parsed
            .profiles
            .get("dev")
            .expect("profile should be created");

        assert_eq!(profile.model.as_deref(), Some("gpt-5-codex"));
        assert_eq!(
            profile.model_reasoning_effort,
            Some(ReasoningEffort::Medium)
        );

        Ok(())
    }

    #[tokio::test]
    async fn persist_model_selection_updates_existing_profile() -> anyhow::Result<()> {
        let codex_home = TempDir::new()?;
        let config_path = codex_home.path().join(CONFIG_TOML_FILE);

        tokio::fs::write(
            &config_path,
            r#"
[profiles.dev]
model = "gpt-4"
model_reasoning_effort = "medium"

[profiles.prod]
model = "gpt-5-codex"
"#,
        )
        .await?;

        persist_model_selection(
            codex_home.path(),
            Some("dev"),
            "o4-high",
            Some(ReasoningEffort::Medium),
        )
        .await?;

        let serialized = tokio::fs::read_to_string(config_path).await?;
        let parsed: ConfigToml = toml::from_str(&serialized)?;

        let dev_profile = parsed
            .profiles
            .get("dev")
            .expect("dev profile should survive updates");
        assert_eq!(dev_profile.model.as_deref(), Some("o4-high"));
        assert_eq!(
            dev_profile.model_reasoning_effort,
            Some(ReasoningEffort::Medium)
        );

        assert_eq!(
            parsed
                .profiles
                .get("prod")
                .and_then(|profile| profile.model.as_deref()),
            Some("gpt-5-codex"),
        );

        Ok(())
    }

    struct PrecedenceTestFixture {
        cwd: TempDir,
        codex_home: TempDir,
        cfg: ConfigToml,
        model_provider_map: HashMap<String, ModelProviderInfo>,
        openai_provider: ModelProviderInfo,
        openai_chat_completions_provider: ModelProviderInfo,
    }

    impl PrecedenceTestFixture {
        fn cwd(&self) -> PathBuf {
            self.cwd.path().to_path_buf()
        }

        fn codex_home(&self) -> PathBuf {
            self.codex_home.path().to_path_buf()
        }
    }

    fn create_test_fixture() -> std::io::Result<PrecedenceTestFixture> {
        let toml = r#"
model = "o3"
approval_policy = "untrusted"

# Can be used to determine which profile to use if not specified by
# `ConfigOverrides`.
profile = "gpt3"

[model_providers.openai-chat-completions]
name = "OpenAI using Chat Completions"
base_url = "https://api.openai.com/v1"
env_key = "OPENAI_API_KEY"
wire_api = "chat"
request_max_retries = 4            # retry failed HTTP requests
stream_max_retries = 10            # retry dropped SSE streams
stream_idle_timeout_ms = 300000    # 5m idle timeout

[profiles.o3]
model = "o3"
model_provider = "openai"
approval_policy = "never"
model_reasoning_effort = "high"
model_reasoning_summary = "detailed"

[profiles.gpt3]
model = "gpt-3.5-turbo"
model_provider = "openai-chat-completions"

[profiles.zdr]
model = "o3"
model_provider = "openai"
approval_policy = "on-failure"

[profiles.gpt5]
model = "gpt-5"
model_provider = "openai"
approval_policy = "on-failure"
model_reasoning_effort = "high"
model_reasoning_summary = "detailed"
model_verbosity = "high"
"#;

        let cfg: ConfigToml = toml::from_str(toml).expect("TOML deserialization should succeed");

        // Use a temporary directory for the cwd so it does not contain an
        // AGENTS.md file.
        let cwd_temp_dir = TempDir::new().unwrap();
        let cwd = cwd_temp_dir.path().to_path_buf();
        // Make it look like a Git repo so it does not search for AGENTS.md in
        // a parent folder, either.
        std::fs::write(cwd.join(".git"), "gitdir: nowhere")?;

        let codex_home_temp_dir = TempDir::new().unwrap();

        let openai_chat_completions_provider = ModelProviderInfo {
            name: "OpenAI using Chat Completions".to_string(),
            base_url: Some("https://api.openai.com/v1".to_string()),
            env_key: Some("OPENAI_API_KEY".to_string()),
            wire_api: crate::WireApi::Chat,
            env_key_instructions: None,
            query_params: None,
            http_headers: None,
            env_http_headers: None,
            request_max_retries: Some(4),
            stream_max_retries: Some(10),
            stream_idle_timeout_ms: Some(300_000),
            requires_openai_auth: false,
        };
        let model_provider_map = {
            let mut model_provider_map = built_in_model_providers();
            model_provider_map.insert(
                "openai-chat-completions".to_string(),
                openai_chat_completions_provider.clone(),
            );
            model_provider_map
        };

        let openai_provider = model_provider_map
            .get("openai")
            .expect("openai provider should exist")
            .clone();

        Ok(PrecedenceTestFixture {
            cwd: cwd_temp_dir,
            codex_home: codex_home_temp_dir,
            cfg,
            model_provider_map,
            openai_provider,
            openai_chat_completions_provider,
        })
    }

    /// Users can specify config values at multiple levels that have the
    /// following precedence:
    ///
    /// 1. custom command-line argument, e.g. `--model o3`
    /// 2. as part of a profile, where the `--profile` is specified via a CLI
    ///    (or in the config file itself)
    /// 3. as an entry in `config.toml`, e.g. `model = "o3"`
    /// 4. the default value for a required field defined in code, e.g.,
    ///    `crate::flags::OPENAI_DEFAULT_MODEL`
    ///
    /// Note that profiles are the recommended way to specify a group of
    /// configuration options together.
    #[test]
    fn test_precedence_fixture_with_o3_profile() -> std::io::Result<()> {
        let fixture = create_test_fixture()?;

        let o3_profile_overrides = ConfigOverrides {
            config_profile: Some("o3".to_string()),
            cwd: Some(fixture.cwd()),
            ..Default::default()
        };
        let o3_profile_config: Config = Config::load_from_base_config_with_overrides(
            fixture.cfg.clone(),
            o3_profile_overrides,
            fixture.codex_home(),
        )?;
        assert_eq!(
            Config {
                model: "o3".to_string(),
                review_model: OPENAI_DEFAULT_REVIEW_MODEL.to_string(),
                model_family: find_family_for_model("o3").expect("known model slug"),
                model_context_window: Some(200_000),
                model_max_output_tokens: Some(100_000),
                model_auto_compact_token_limit: None,
                model_provider_id: "openai".to_string(),
                model_provider: fixture.openai_provider.clone(),
                approval_policy: AskForApproval::Never,
                sandbox_policy: SandboxPolicy::new_read_only_policy(),
                did_user_set_custom_approval_policy_or_sandbox_mode: true,
                shell_environment_policy: ShellEnvironmentPolicy::default(),
                user_instructions: None,
                notify: None,
                cwd: fixture.cwd(),
                mcp_servers: HashMap::new(),
                mcp_oauth_credentials_store_mode: Default::default(),
                model_providers: fixture.model_provider_map.clone(),
                project_doc_max_bytes: PROJECT_DOC_MAX_BYTES,
                project_doc_fallback_filenames: Vec::new(),
                codex_home: fixture.codex_home(),
                history: History::default(),
                file_opener: UriBasedFileOpener::VsCode,
                codex_linux_sandbox_exe: None,
                hide_agent_reasoning: false,
                show_raw_agent_reasoning: false,
                model_reasoning_effort: Some(ReasoningEffort::High),
                model_reasoning_summary: ReasoningSummary::Detailed,
                model_verbosity: None,
                chatgpt_base_url: "https://chatgpt.com/backend-api/".to_string(),
                base_instructions: None,
                include_plan_tool: false,
                include_apply_patch_tool: false,
                tools_web_search_request: false,
                use_experimental_streamable_shell_tool: false,
                use_experimental_unified_exec_tool: false,
                use_experimental_use_rmcp_client: false,
                include_view_image_tool: true,
                features: Features::with_defaults(),
                active_profile: Some("o3".to_string()),
                active_project: ProjectConfig { trust_level: None },
                windows_wsl_setup_acknowledged: false,
                notices: Default::default(),
                disable_paste_burst: false,
                tui_notifications: Default::default(),
                otel: OtelConfig::default(),
            },
            o3_profile_config
        );
        Ok(())
    }

    #[test]
    fn test_precedence_fixture_with_gpt3_profile() -> std::io::Result<()> {
        let fixture = create_test_fixture()?;

        let gpt3_profile_overrides = ConfigOverrides {
            config_profile: Some("gpt3".to_string()),
            cwd: Some(fixture.cwd()),
            ..Default::default()
        };
        let gpt3_profile_config = Config::load_from_base_config_with_overrides(
            fixture.cfg.clone(),
            gpt3_profile_overrides,
            fixture.codex_home(),
        )?;
        let expected_gpt3_profile_config = Config {
            model: "gpt-3.5-turbo".to_string(),
            review_model: OPENAI_DEFAULT_REVIEW_MODEL.to_string(),
            model_family: find_family_for_model("gpt-3.5-turbo").expect("known model slug"),
            model_context_window: Some(16_385),
            model_max_output_tokens: Some(4_096),
            model_auto_compact_token_limit: None,
            model_provider_id: "openai-chat-completions".to_string(),
            model_provider: fixture.openai_chat_completions_provider.clone(),
            approval_policy: AskForApproval::UnlessTrusted,
            sandbox_policy: SandboxPolicy::new_read_only_policy(),
            did_user_set_custom_approval_policy_or_sandbox_mode: true,
            shell_environment_policy: ShellEnvironmentPolicy::default(),
            user_instructions: None,
            notify: None,
            cwd: fixture.cwd(),
            mcp_servers: HashMap::new(),
            mcp_oauth_credentials_store_mode: Default::default(),
            model_providers: fixture.model_provider_map.clone(),
            project_doc_max_bytes: PROJECT_DOC_MAX_BYTES,
            project_doc_fallback_filenames: Vec::new(),
            codex_home: fixture.codex_home(),
            history: History::default(),
            file_opener: UriBasedFileOpener::VsCode,
            codex_linux_sandbox_exe: None,
            hide_agent_reasoning: false,
            show_raw_agent_reasoning: false,
            model_reasoning_effort: None,
            model_reasoning_summary: ReasoningSummary::default(),
            model_verbosity: None,
            chatgpt_base_url: "https://chatgpt.com/backend-api/".to_string(),
            base_instructions: None,
            include_plan_tool: false,
            include_apply_patch_tool: false,
            tools_web_search_request: false,
            use_experimental_streamable_shell_tool: false,
            use_experimental_unified_exec_tool: false,
            use_experimental_use_rmcp_client: false,
            include_view_image_tool: true,
            features: Features::with_defaults(),
            active_profile: Some("gpt3".to_string()),
            active_project: ProjectConfig { trust_level: None },
            windows_wsl_setup_acknowledged: false,
            notices: Default::default(),
            disable_paste_burst: false,
            tui_notifications: Default::default(),
            otel: OtelConfig::default(),
        };

        assert_eq!(expected_gpt3_profile_config, gpt3_profile_config);

        // Verify that loading without specifying a profile in ConfigOverrides
        // uses the default profile from the config file (which is "gpt3").
        let default_profile_overrides = ConfigOverrides {
            cwd: Some(fixture.cwd()),
            ..Default::default()
        };

        let default_profile_config = Config::load_from_base_config_with_overrides(
            fixture.cfg.clone(),
            default_profile_overrides,
            fixture.codex_home(),
        )?;

        assert_eq!(expected_gpt3_profile_config, default_profile_config);
        Ok(())
    }

    #[test]
    fn test_precedence_fixture_with_zdr_profile() -> std::io::Result<()> {
        let fixture = create_test_fixture()?;

        let zdr_profile_overrides = ConfigOverrides {
            config_profile: Some("zdr".to_string()),
            cwd: Some(fixture.cwd()),
            ..Default::default()
        };
        let zdr_profile_config = Config::load_from_base_config_with_overrides(
            fixture.cfg.clone(),
            zdr_profile_overrides,
            fixture.codex_home(),
        )?;
        let expected_zdr_profile_config = Config {
            model: "o3".to_string(),
            review_model: OPENAI_DEFAULT_REVIEW_MODEL.to_string(),
            model_family: find_family_for_model("o3").expect("known model slug"),
            model_context_window: Some(200_000),
            model_max_output_tokens: Some(100_000),
            model_auto_compact_token_limit: None,
            model_provider_id: "openai".to_string(),
            model_provider: fixture.openai_provider.clone(),
            approval_policy: AskForApproval::OnFailure,
            sandbox_policy: SandboxPolicy::new_read_only_policy(),
            did_user_set_custom_approval_policy_or_sandbox_mode: true,
            shell_environment_policy: ShellEnvironmentPolicy::default(),
            user_instructions: None,
            notify: None,
            cwd: fixture.cwd(),
            mcp_servers: HashMap::new(),
            mcp_oauth_credentials_store_mode: Default::default(),
            model_providers: fixture.model_provider_map.clone(),
            project_doc_max_bytes: PROJECT_DOC_MAX_BYTES,
            project_doc_fallback_filenames: Vec::new(),
            codex_home: fixture.codex_home(),
            history: History::default(),
            file_opener: UriBasedFileOpener::VsCode,
            codex_linux_sandbox_exe: None,
            hide_agent_reasoning: false,
            show_raw_agent_reasoning: false,
            model_reasoning_effort: None,
            model_reasoning_summary: ReasoningSummary::default(),
            model_verbosity: None,
            chatgpt_base_url: "https://chatgpt.com/backend-api/".to_string(),
            base_instructions: None,
            include_plan_tool: false,
            include_apply_patch_tool: false,
            tools_web_search_request: false,
            use_experimental_streamable_shell_tool: false,
            use_experimental_unified_exec_tool: false,
            use_experimental_use_rmcp_client: false,
            include_view_image_tool: true,
            features: Features::with_defaults(),
            active_profile: Some("zdr".to_string()),
            active_project: ProjectConfig { trust_level: None },
            windows_wsl_setup_acknowledged: false,
            notices: Default::default(),
            disable_paste_burst: false,
            tui_notifications: Default::default(),
            otel: OtelConfig::default(),
        };

        assert_eq!(expected_zdr_profile_config, zdr_profile_config);

        Ok(())
    }

    #[test]
    fn test_precedence_fixture_with_gpt5_profile() -> std::io::Result<()> {
        let fixture = create_test_fixture()?;

        let gpt5_profile_overrides = ConfigOverrides {
            config_profile: Some("gpt5".to_string()),
            cwd: Some(fixture.cwd()),
            ..Default::default()
        };
        let gpt5_profile_config = Config::load_from_base_config_with_overrides(
            fixture.cfg.clone(),
            gpt5_profile_overrides,
            fixture.codex_home(),
        )?;
        let expected_gpt5_profile_config = Config {
            model: "gpt-5".to_string(),
            review_model: OPENAI_DEFAULT_REVIEW_MODEL.to_string(),
            model_family: find_family_for_model("gpt-5").expect("known model slug"),
            model_context_window: Some(272_000),
            model_max_output_tokens: Some(128_000),
            model_auto_compact_token_limit: None,
            model_provider_id: "openai".to_string(),
            model_provider: fixture.openai_provider.clone(),
            approval_policy: AskForApproval::OnFailure,
            sandbox_policy: SandboxPolicy::new_read_only_policy(),
            did_user_set_custom_approval_policy_or_sandbox_mode: true,
            shell_environment_policy: ShellEnvironmentPolicy::default(),
            user_instructions: None,
            notify: None,
            cwd: fixture.cwd(),
            mcp_servers: HashMap::new(),
            mcp_oauth_credentials_store_mode: Default::default(),
            model_providers: fixture.model_provider_map.clone(),
            project_doc_max_bytes: PROJECT_DOC_MAX_BYTES,
            project_doc_fallback_filenames: Vec::new(),
            codex_home: fixture.codex_home(),
            history: History::default(),
            file_opener: UriBasedFileOpener::VsCode,
            codex_linux_sandbox_exe: None,
            hide_agent_reasoning: false,
            show_raw_agent_reasoning: false,
            model_reasoning_effort: Some(ReasoningEffort::High),
            model_reasoning_summary: ReasoningSummary::Detailed,
            model_verbosity: Some(Verbosity::High),
            chatgpt_base_url: "https://chatgpt.com/backend-api/".to_string(),
            base_instructions: None,
            include_plan_tool: false,
            include_apply_patch_tool: false,
            tools_web_search_request: false,
            use_experimental_streamable_shell_tool: false,
            use_experimental_unified_exec_tool: false,
            use_experimental_use_rmcp_client: false,
            include_view_image_tool: true,
            features: Features::with_defaults(),
            active_profile: Some("gpt5".to_string()),
            active_project: ProjectConfig { trust_level: None },
            windows_wsl_setup_acknowledged: false,
            notices: Default::default(),
            disable_paste_burst: false,
            tui_notifications: Default::default(),
            otel: OtelConfig::default(),
        };

        assert_eq!(expected_gpt5_profile_config, gpt5_profile_config);

        Ok(())
    }

    #[test]
    fn test_did_user_set_custom_approval_policy_or_sandbox_mode_defaults_no() -> anyhow::Result<()>
    {
        let fixture = create_test_fixture()?;

        let config = Config::load_from_base_config_with_overrides(
            fixture.cfg.clone(),
            ConfigOverrides {
                ..Default::default()
            },
            fixture.codex_home(),
        )?;

        assert!(config.did_user_set_custom_approval_policy_or_sandbox_mode);

        Ok(())
    }

    #[test]
    fn test_set_project_trusted_writes_explicit_tables() -> anyhow::Result<()> {
        let project_dir = Path::new("/some/path");
        let mut doc = DocumentMut::new();

        set_project_trusted_inner(&mut doc, project_dir)?;

        let contents = doc.to_string();

        let raw_path = project_dir.to_string_lossy();
        let path_str = if raw_path.contains('\\') {
            format!("'{raw_path}'")
        } else {
            format!("\"{raw_path}\"")
        };
        let expected = format!(
            r#"[projects.{path_str}]
trust_level = "trusted"
"#
        );
        assert_eq!(contents, expected);

        Ok(())
    }

    #[test]
    fn test_set_project_trusted_converts_inline_to_explicit() -> anyhow::Result<()> {
        let project_dir = Path::new("/some/path");

        // Seed config.toml with an inline project entry under [projects]
        let raw_path = project_dir.to_string_lossy();
        let path_str = if raw_path.contains('\\') {
            format!("'{raw_path}'")
        } else {
            format!("\"{raw_path}\"")
        };
        // Use a quoted key so backslashes don't require escaping on Windows
        let initial = format!(
            r#"[projects]
{path_str} = {{ trust_level = "untrusted" }}
"#
        );
        let mut doc = initial.parse::<DocumentMut>()?;

        // Run the function; it should convert to explicit tables and set trusted
        set_project_trusted_inner(&mut doc, project_dir)?;

        let contents = doc.to_string();

        // Assert exact output after conversion to explicit table
        let expected = format!(
            r#"[projects]

[projects.{path_str}]
trust_level = "trusted"
"#
        );
        assert_eq!(contents, expected);

        Ok(())
    }

    #[test]
    fn test_set_project_trusted_migrates_top_level_inline_projects_preserving_entries()
    -> anyhow::Result<()> {
        let initial = r#"toplevel = "baz"
projects = { "/Users/mbolin/code/codex4" = { trust_level = "trusted", foo = "bar" } , "/Users/mbolin/code/codex3" = { trust_level = "trusted" } }
model = "foo""#;
        let mut doc = initial.parse::<DocumentMut>()?;

        // Approve a new directory
        let new_project = Path::new("/Users/mbolin/code/codex2");
        set_project_trusted_inner(&mut doc, new_project)?;

        let contents = doc.to_string();

        // Since we created the [projects] table as part of migration, it is kept implicit.
        // Expect explicit per-project tables, preserving prior entries and appending the new one.
        let expected = r#"toplevel = "baz"
model = "foo"

[projects."/Users/mbolin/code/codex4"]
trust_level = "trusted"
foo = "bar"

[projects."/Users/mbolin/code/codex3"]
trust_level = "trusted"

[projects."/Users/mbolin/code/codex2"]
trust_level = "trusted"
"#;
        assert_eq!(contents, expected);

        Ok(())
    }
}

#[cfg(test)]
mod notifications_tests {
    use crate::config_types::Notifications;
    use assert_matches::assert_matches;
    use serde::Deserialize;

    #[derive(Deserialize, Debug, PartialEq)]
    struct TuiTomlTest {
        notifications: Notifications,
    }

    #[derive(Deserialize, Debug, PartialEq)]
    struct RootTomlTest {
        tui: TuiTomlTest,
    }

    #[test]
    fn test_tui_notifications_true() {
        let toml = r#"
            [tui]
            notifications = true
        "#;
        let parsed: RootTomlTest = toml::from_str(toml).expect("deserialize notifications=true");
        assert_matches!(parsed.tui.notifications, Notifications::Enabled(true));
    }

    #[test]
    fn test_tui_notifications_custom_array() {
        let toml = r#"
            [tui]
            notifications = ["foo"]
        "#;
        let parsed: RootTomlTest =
            toml::from_str(toml).expect("deserialize notifications=[\"foo\"]");
        assert_matches!(
            parsed.tui.notifications,
            Notifications::Custom(ref v) if v == &vec!["foo".to_string()]
        );
    }
}<|MERGE_RESOLUTION|>--- conflicted
+++ resolved
@@ -420,26 +420,12 @@
                     }
 
                     if !env_vars.is_empty() {
-<<<<<<< HEAD
-                        let mut arr = TomlArray::new();
-                        for var in env_vars {
-                            arr.push(var.clone());
-                        }
-                        entry["env_vars"] = TomlItem::Value(arr.into());
-                    }
-
-                    if let Some(cwd) = cwd {
-                        if !cwd.as_os_str().is_empty() {
-                            entry["cwd"] = toml_edit::value(cwd.display().to_string());
-                        }
-=======
                         entry["env_vars"] =
                             TomlItem::Value(env_vars.iter().collect::<TomlArray>().into());
                     }
 
                     if let Some(cwd) = cwd {
                         entry["cwd"] = toml_edit::value(cwd.to_string_lossy().to_string());
->>>>>>> 4f46360a
                     }
                 }
                 McpServerTransportConfig::StreamableHttp {
@@ -447,43 +433,11 @@
                     bearer_token_env_var,
                     http_headers,
                     env_http_headers,
-<<<<<<< HEAD
-                    bearer_token,
-=======
->>>>>>> 4f46360a
                 } => {
                     entry["url"] = toml_edit::value(url.clone());
                     if let Some(env_var) = bearer_token_env_var {
                         entry["bearer_token_env_var"] = toml_edit::value(env_var.clone());
                     }
-<<<<<<< HEAD
-                    if let Some(h) = http_headers {
-                        if !h.is_empty() {
-                            let mut tbl = TomlTable::new();
-                            tbl.set_implicit(false);
-                            let mut pairs: Vec<_> = h.iter().collect();
-                            pairs.sort_by(|(a, _), (b, _)| a.cmp(b));
-                            for (k, v) in pairs {
-                                tbl.insert(k, toml_edit::value(v.clone()));
-                            }
-                            entry["http_headers"] = TomlItem::Table(tbl);
-                        }
-                    }
-                    if let Some(h) = env_http_headers {
-                        if !h.is_empty() {
-                            let mut tbl = TomlTable::new();
-                            tbl.set_implicit(false);
-                            let mut pairs: Vec<_> = h.iter().collect();
-                            pairs.sort_by(|(a, _), (b, _)| a.cmp(b));
-                            for (k, v) in pairs {
-                                tbl.insert(k, toml_edit::value(v.clone()));
-                            }
-                            entry["env_http_headers"] = TomlItem::Table(tbl);
-                        }
-                    }
-                    if let Some(token) = bearer_token {
-                        entry["bearer_token"] = toml_edit::value(token.clone());
-=======
                     if let Some(headers) = http_headers
                         && !headers.is_empty()
                     {
@@ -507,7 +461,6 @@
                             table.insert(key, toml_edit::value(value.clone()));
                         }
                         entry["env_http_headers"] = TomlItem::Table(table);
->>>>>>> 4f46360a
                     }
                 }
             }
@@ -522,11 +475,6 @@
 
             if let Some(timeout) = config.tool_timeout_sec {
                 entry["tool_timeout_sec"] = toml_edit::value(timeout.as_secs_f64());
-            }
-
-            // Only render enabled when false to reduce noise (default is true).
-            if !config.enabled {
-                entry["enabled"] = toml_edit::value(false);
             }
 
             doc["mcp_servers"][name.as_str()] = TomlItem::Table(entry);
