--- conflicted
+++ resolved
@@ -20,11 +20,7 @@
     #[serde(flatten)]
     pub transport: McpServerTransportConfig,
 
-<<<<<<< HEAD
-    /// Whether this server is enabled. Defaults to true when missing.
-=======
     /// When `false`, Codex skips initializing this MCP server.
->>>>>>> 4f46360a
     #[serde(default = "default_enabled")]
     pub enabled: bool,
 
@@ -58,26 +54,14 @@
             env_vars: Option<Vec<String>>,
             #[serde(default)]
             cwd: Option<PathBuf>,
-<<<<<<< HEAD
-=======
             http_headers: Option<HashMap<String, String>>,
             #[serde(default)]
             env_http_headers: Option<HashMap<String, String>>,
->>>>>>> 4f46360a
 
             // streamable_http
             url: Option<String>,
             bearer_token: Option<String>,
-<<<<<<< HEAD
-            #[serde(default)]
             bearer_token_env_var: Option<String>,
-            #[serde(default)]
-            http_headers: Option<HashMap<String, String>>,
-            #[serde(default)]
-            env_http_headers: Option<HashMap<String, String>>,
-=======
-            bearer_token_env_var: Option<String>,
->>>>>>> 4f46360a
 
             // shared
             #[serde(default)]
@@ -121,20 +105,12 @@
                 env_vars,
                 cwd,
                 url,
-<<<<<<< HEAD
-                bearer_token,
-=======
->>>>>>> 4f46360a
                 bearer_token_env_var,
                 http_headers,
                 env_http_headers,
                 ..
             } => {
                 throw_if_set("stdio", "url", url.as_ref())?;
-<<<<<<< HEAD
-                throw_if_set("stdio", "bearer_token", bearer_token.as_ref())?;
-=======
->>>>>>> 4f46360a
                 throw_if_set(
                     "stdio",
                     "bearer_token_env_var",
@@ -157,11 +133,6 @@
                 command,
                 args,
                 env,
-<<<<<<< HEAD
-                http_headers,
-                env_http_headers,
-                ..
-=======
                 env_vars,
                 cwd,
                 http_headers,
@@ -170,26 +141,18 @@
                 tool_timeout_sec: _,
                 startup_timeout_ms: _,
                 enabled: _,
->>>>>>> 4f46360a
             } => {
                 throw_if_set("streamable_http", "command", command.as_ref())?;
                 throw_if_set("streamable_http", "args", args.as_ref())?;
                 throw_if_set("streamable_http", "env", env.as_ref())?;
-<<<<<<< HEAD
-=======
                 throw_if_set("streamable_http", "env_vars", env_vars.as_ref())?;
                 throw_if_set("streamable_http", "cwd", cwd.as_ref())?;
                 throw_if_set("streamable_http", "bearer_token", bearer_token.as_ref())?;
->>>>>>> 4f46360a
                 McpServerTransportConfig::StreamableHttp {
                     url,
                     bearer_token_env_var,
                     http_headers,
                     env_http_headers,
-<<<<<<< HEAD
-                    bearer_token,
-=======
->>>>>>> 4f46360a
                 }
             }
             _ => return Err(SerdeError::custom("invalid transport")),
@@ -199,11 +162,7 @@
             transport,
             startup_timeout_sec,
             tool_timeout_sec: raw.tool_timeout_sec,
-<<<<<<< HEAD
-            enabled: raw.enabled.unwrap_or(true),
-=======
             enabled: raw.enabled.unwrap_or_else(default_enabled),
->>>>>>> 4f46360a
         })
     }
 }
@@ -222,37 +181,17 @@
         args: Vec<String>,
         #[serde(default, skip_serializing_if = "Option::is_none")]
         env: Option<HashMap<String, String>>,
-<<<<<<< HEAD
-        /// Names of environment variables to pass through from the parent process.
         #[serde(default, skip_serializing_if = "Vec::is_empty")]
         env_vars: Vec<String>,
-        /// Optional working directory for the MCP server process.
-=======
-        #[serde(default, skip_serializing_if = "Vec::is_empty")]
-        env_vars: Vec<String>,
->>>>>>> 4f46360a
         #[serde(default, skip_serializing_if = "Option::is_none")]
         cwd: Option<PathBuf>,
     },
     /// https://modelcontextprotocol.io/specification/2025-06-18/basic/transports#streamable-http
     StreamableHttp {
         url: String,
-<<<<<<< HEAD
-        /// Environment variable from which to read a bearer token for HTTP auth.
-        #[serde(default, skip_serializing_if = "Option::is_none")]
-        bearer_token_env_var: Option<String>,
-        /// Static custom HTTP headers to include in requests to the server.
-        #[serde(default, skip_serializing_if = "Option::is_none")]
-        http_headers: Option<HashMap<String, String>>,
-        /// HTTP headers whose values are read from environment variables (name -> env var name).
-        #[serde(default, skip_serializing_if = "Option::is_none")]
-        env_http_headers: Option<HashMap<String, String>>,
-        /// Legacy support: a plain text bearer token on disk.
-=======
         /// Name of the environment variable to read for an HTTP bearer token.
         /// When set, requests will include the token via `Authorization: Bearer <token>`.
         /// The actual secret value must be provided via the environment.
->>>>>>> 4f46360a
         #[serde(default, skip_serializing_if = "Option::is_none")]
         bearer_token_env_var: Option<String>,
         /// Additional HTTP headers to include in requests to this server.
@@ -262,10 +201,6 @@
         #[serde(default, skip_serializing_if = "Option::is_none")]
         env_http_headers: Option<HashMap<String, String>>,
     },
-}
-
-fn default_enabled() -> bool {
-    true
 }
 
 mod option_duration_secs {
