//! Connection manager for Model Context Protocol (MCP) servers.
//!
//! The [`McpConnectionManager`] owns one [`codex_mcp_client::McpClient`] per
//! configured server (keyed by the *server name*). It offers convenience
//! helpers to query the available tools across *all* servers and returns them
//! in a single aggregated map using the fully-qualified tool name
//! `"<server><MCP_TOOL_NAME_DELIMITER><tool>"` as the key.

use std::collections::HashMap;
use std::collections::HashSet;
use std::env;
use std::ffi::OsString;
use std::path::PathBuf;
use std::sync::Arc;
use std::time::Duration;

use anyhow::Context;
use anyhow::Result;
use anyhow::anyhow;
use codex_mcp_client::McpClient;
use codex_rmcp_client::OAuthCredentialsStoreMode;
use codex_rmcp_client::RmcpClient;
use mcp_types::ClientCapabilities;
use mcp_types::Implementation;
use mcp_types::ListResourceTemplatesRequestParams;
use mcp_types::ListResourceTemplatesResult;
use mcp_types::ListResourcesRequestParams;
use mcp_types::ListResourcesResult;
use mcp_types::ReadResourceRequestParams;
use mcp_types::ReadResourceResult;
use mcp_types::Resource;
use mcp_types::ResourceTemplate;
use mcp_types::Tool;

use serde_json::json;
use sha1::Digest;
use sha1::Sha1;
use tokio::task::JoinSet;
use tracing::info;
use tracing::warn;

use crate::config_types::McpServerConfig;
use crate::config_types::McpServerTransportConfig;

/// Delimiter used to separate the server name from the tool name in a fully
/// qualified tool name.
///
/// OpenAI requires tool names to conform to `^[a-zA-Z0-9_-]+$`, so we must
/// choose a delimiter from this character set.
const MCP_TOOL_NAME_DELIMITER: &str = "__";
const MAX_TOOL_NAME_LENGTH: usize = 64;

/// Default timeout for initializing MCP server & initially listing tools.
const DEFAULT_STARTUP_TIMEOUT: Duration = Duration::from_secs(10);

/// Default timeout for individual tool calls.
const DEFAULT_TOOL_TIMEOUT: Duration = Duration::from_secs(60);

/// Map that holds a startup error for every MCP server that could **not** be
/// spawned successfully.
pub type ClientStartErrors = HashMap<String, anyhow::Error>;

fn qualify_tools(tools: Vec<ToolInfo>) -> HashMap<String, ToolInfo> {
    let mut used_names = HashSet::new();
    let mut qualified_tools = HashMap::new();
    for tool in tools {
        let mut qualified_name = format!(
            "{}{}{}",
            tool.server_name, MCP_TOOL_NAME_DELIMITER, tool.tool_name
        );
        if qualified_name.len() > MAX_TOOL_NAME_LENGTH {
            let mut hasher = Sha1::new();
            hasher.update(qualified_name.as_bytes());
            let sha1 = hasher.finalize();
            let sha1_str = format!("{sha1:x}");

            // Truncate to make room for the hash suffix
            let prefix_len = MAX_TOOL_NAME_LENGTH - sha1_str.len();

            qualified_name = format!("{}{}", &qualified_name[..prefix_len], sha1_str);
        }

        if used_names.contains(&qualified_name) {
            warn!("skipping duplicated tool {}", qualified_name);
            continue;
        }

        used_names.insert(qualified_name.clone());
        qualified_tools.insert(qualified_name, tool);
    }

    qualified_tools
}

struct ToolInfo {
    server_name: String,
    tool_name: String,
    tool: Tool,
}

struct ManagedClient {
    client: McpClientAdapter,
    startup_timeout: Duration,
    tool_timeout: Option<Duration>,
}

#[derive(Clone)]
enum McpClientAdapter {
    Legacy(Arc<McpClient>),
    Rmcp(Arc<RmcpClient>),
}

impl McpClientAdapter {
    #[allow(clippy::too_many_arguments)]
    async fn new_stdio_client(
        use_rmcp_client: bool,
        program: OsString,
        args: Vec<OsString>,
        env: Option<HashMap<String, String>>,
        env_vars: Vec<String>,
        cwd: Option<PathBuf>,
        params: mcp_types::InitializeRequestParams,
        startup_timeout: Duration,
    ) -> Result<Self> {
        if use_rmcp_client {
            let client =
                Arc::new(RmcpClient::new_stdio_client(program, args, env, &env_vars, cwd).await?);
            client.initialize(params, Some(startup_timeout)).await?;
            Ok(McpClientAdapter::Rmcp(client))
        } else {
            let client =
                Arc::new(McpClient::new_stdio_client(program, args, env, &env_vars, cwd).await?);
            client.initialize(params, Some(startup_timeout)).await?;
            Ok(McpClientAdapter::Legacy(client))
        }
    }

    #[allow(clippy::too_many_arguments)]
    async fn new_streamable_http_client(
        server_name: String,
        url: String,
        bearer_token: Option<String>,
        http_headers: Option<HashMap<String, String>>,
        env_http_headers: Option<HashMap<String, String>>,
        params: mcp_types::InitializeRequestParams,
        startup_timeout: Duration,
        store_mode: OAuthCredentialsStoreMode,
    ) -> Result<Self> {
        let client = Arc::new(
            RmcpClient::new_streamable_http_client(
                &server_name,
                &url,
                bearer_token,
                http_headers,
                env_http_headers,
                store_mode,
            )
            .await?,
        );
        client.initialize(params, Some(startup_timeout)).await?;
        Ok(McpClientAdapter::Rmcp(client))
    }

    async fn list_tools(
        &self,
        params: Option<mcp_types::ListToolsRequestParams>,
        timeout: Option<Duration>,
    ) -> Result<mcp_types::ListToolsResult> {
        match self {
            McpClientAdapter::Legacy(client) => client.list_tools(params, timeout).await,
            McpClientAdapter::Rmcp(client) => client.list_tools(params, timeout).await,
        }
    }

    async fn list_resources(
        &self,
        params: Option<mcp_types::ListResourcesRequestParams>,
        timeout: Option<Duration>,
    ) -> Result<mcp_types::ListResourcesResult> {
        match self {
            McpClientAdapter::Legacy(_) => Ok(ListResourcesResult {
                next_cursor: None,
                resources: Vec::new(),
            }),
            McpClientAdapter::Rmcp(client) => client.list_resources(params, timeout).await,
        }
    }

    async fn read_resource(
        &self,
        params: mcp_types::ReadResourceRequestParams,
        timeout: Option<Duration>,
    ) -> Result<mcp_types::ReadResourceResult> {
        match self {
            McpClientAdapter::Legacy(_) => Err(anyhow!(
                "resources/read is not supported by legacy MCP clients"
            )),
            McpClientAdapter::Rmcp(client) => client.read_resource(params, timeout).await,
        }
    }

    async fn list_resource_templates(
        &self,
        params: Option<mcp_types::ListResourceTemplatesRequestParams>,
        timeout: Option<Duration>,
    ) -> Result<mcp_types::ListResourceTemplatesResult> {
        match self {
            McpClientAdapter::Legacy(_) => Ok(ListResourceTemplatesResult {
                next_cursor: None,
                resource_templates: Vec::new(),
            }),
            McpClientAdapter::Rmcp(client) => client.list_resource_templates(params, timeout).await,
        }
    }

    async fn call_tool(
        &self,
        name: String,
        arguments: Option<serde_json::Value>,
        timeout: Option<Duration>,
    ) -> Result<mcp_types::CallToolResult> {
        match self {
            McpClientAdapter::Legacy(client) => client.call_tool(name, arguments, timeout).await,
            McpClientAdapter::Rmcp(client) => client.call_tool(name, arguments, timeout).await,
        }
    }
}

/// A thin wrapper around a set of running [`McpClient`] instances.
#[derive(Default)]
pub(crate) struct McpConnectionManager {
    /// Server-name -> client instance.
    ///
    /// The server name originates from the keys of the `mcp_servers` map in
    /// the user configuration.
    clients: HashMap<String, ManagedClient>,

    /// Fully qualified tool name -> tool instance.
    tools: HashMap<String, ToolInfo>,
}

impl McpConnectionManager {
    /// Spawn a [`McpClient`] for each configured server.
    ///
    /// * `mcp_servers` – Map loaded from the user configuration where *keys*
    ///   are human-readable server identifiers and *values* are the spawn
    ///   instructions.
    ///
    /// Servers that fail to start are reported in `ClientStartErrors`: the
    /// user should be informed about these errors.
    pub async fn new(
        mcp_servers: HashMap<String, McpServerConfig>,
        use_rmcp_client: bool,
        store_mode: OAuthCredentialsStoreMode,
    ) -> Result<(Self, ClientStartErrors)> {
        // Early exit if no servers are configured.
        if mcp_servers.is_empty() {
            return Ok((Self::default(), ClientStartErrors::default()));
        }

        // Launch all configured servers concurrently.
        let mut join_set = JoinSet::new();
        let mut errors = ClientStartErrors::new();

        for (server_name, cfg) in mcp_servers {
            // Validate server name before spawning
            if !is_valid_mcp_server_name(&server_name) {
                let error = anyhow::anyhow!(
                    "invalid server name '{server_name}': must match pattern ^[a-zA-Z0-9_-]+$"
                );
                errors.insert(server_name, error);
                continue;
            }

            if !cfg.enabled {
                continue;
            }

            let startup_timeout = cfg.startup_timeout_sec.unwrap_or(DEFAULT_STARTUP_TIMEOUT);
            let tool_timeout = cfg.tool_timeout_sec.unwrap_or(DEFAULT_TOOL_TIMEOUT);

            let resolved_bearer_token = match &cfg.transport {
                McpServerTransportConfig::StreamableHttp {
                    bearer_token_env_var,
                    ..
                } => resolve_bearer_token(&server_name, bearer_token_env_var.as_deref()),
                _ => Ok(None),
            };

            join_set.spawn(async move {
                let McpServerConfig { transport, .. } = cfg;
                let params = mcp_types::InitializeRequestParams {
                    capabilities: ClientCapabilities {
                        experimental: None,
                        roots: None,
                        sampling: None,
                        // https://modelcontextprotocol.io/specification/2025-06-18/client/elicitation#capabilities
                        // indicates this should be an empty object.
                        elicitation: Some(json!({})),
                    },
                    client_info: Implementation {
                        name: "codex-mcp-client".to_owned(),
                        version: env!("CARGO_PKG_VERSION").to_owned(),
                        title: Some("Codex".into()),
                        // This field is used by Codex when it is an MCP
                        // server: it should not be used when Codex is
                        // an MCP client.
                        user_agent: None,
                    },
                    protocol_version: mcp_types::MCP_SCHEMA_VERSION.to_owned(),
                };

                let client = match transport {
<<<<<<< HEAD
                    McpServerTransportConfig::Stdio { command, args, env, .. } => {
=======
                    McpServerTransportConfig::Stdio {
                        command,
                        args,
                        env,
                        env_vars,
                        cwd,
                    } => {
>>>>>>> 4f46360a
                        let command_os: OsString = command.into();
                        let args_os: Vec<OsString> = args.into_iter().map(Into::into).collect();
                        McpClientAdapter::new_stdio_client(
                            use_rmcp_client,
                            command_os,
                            args_os,
                            env,
                            env_vars,
                            cwd,
                            params,
                            startup_timeout,
                        )
                        .await
                    }
<<<<<<< HEAD
                    McpServerTransportConfig::StreamableHttp { url, bearer_token, .. } => {
=======
                    McpServerTransportConfig::StreamableHttp {
                        url,
                        http_headers,
                        env_http_headers,
                        ..
                    } => {
>>>>>>> 4f46360a
                        McpClientAdapter::new_streamable_http_client(
                            server_name.clone(),
                            url,
                            resolved_bearer_token.unwrap_or_default(),
                            http_headers,
                            env_http_headers,
                            params,
                            startup_timeout,
                            store_mode,
                        )
                        .await
                    }
                }
                .map(|c| (c, startup_timeout));

                ((server_name, tool_timeout), client)
            });
        }

        let mut clients: HashMap<String, ManagedClient> = HashMap::with_capacity(join_set.len());

        while let Some(res) = join_set.join_next().await {
            let ((server_name, tool_timeout), client_res) = match res {
                Ok(result) => result,
                Err(e) => {
                    warn!("Task panic when starting MCP server: {e:#}");
                    continue;
                }
            };

            match client_res {
                Ok((client, startup_timeout)) => {
                    clients.insert(
                        server_name,
                        ManagedClient {
                            client,
                            startup_timeout,
                            tool_timeout: Some(tool_timeout),
                        },
                    );
                }
                Err(e) => {
                    errors.insert(server_name, e);
                }
            }
        }

        let all_tools = match list_all_tools(&clients).await {
            Ok(tools) => tools,
            Err(e) => {
                warn!("Failed to list tools from some MCP servers: {e:#}");
                Vec::new()
            }
        };

        let tools = qualify_tools(all_tools);

        Ok((Self { clients, tools }, errors))
    }

    /// Returns a single map that contains all tools. Each key is the
    /// fully-qualified name for the tool.
    pub fn list_all_tools(&self) -> HashMap<String, Tool> {
        self.tools
            .iter()
            .map(|(name, tool)| (name.clone(), tool.tool.clone()))
            .collect()
    }

    /// Returns a single map that contains all resources. Each key is the
    /// server name and the value is a vector of resources.
    pub async fn list_all_resources(&self) -> HashMap<String, Vec<Resource>> {
        let mut join_set = JoinSet::new();

        for (server_name, managed_client) in &self.clients {
            let server_name_cloned = server_name.clone();
            let client_clone = managed_client.client.clone();
            let timeout = managed_client.tool_timeout;

            join_set.spawn(async move {
                let mut collected: Vec<Resource> = Vec::new();
                let mut cursor: Option<String> = None;

                loop {
                    let params = cursor.as_ref().map(|next| ListResourcesRequestParams {
                        cursor: Some(next.clone()),
                    });
                    let response = match client_clone.list_resources(params, timeout).await {
                        Ok(result) => result,
                        Err(err) => return (server_name_cloned, Err(err)),
                    };

                    collected.extend(response.resources);

                    match response.next_cursor {
                        Some(next) => {
                            if cursor.as_ref() == Some(&next) {
                                return (
                                    server_name_cloned,
                                    Err(anyhow!("resources/list returned duplicate cursor")),
                                );
                            }
                            cursor = Some(next);
                        }
                        None => return (server_name_cloned, Ok(collected)),
                    }
                }
            });
        }

        let mut aggregated: HashMap<String, Vec<Resource>> = HashMap::new();

        while let Some(join_res) = join_set.join_next().await {
            match join_res {
                Ok((server_name, Ok(resources))) => {
                    aggregated.insert(server_name, resources);
                }
                Ok((server_name, Err(err))) => {
                    warn!("Failed to list resources for MCP server '{server_name}': {err:#}");
                }
                Err(err) => {
                    warn!("Task panic when listing resources for MCP server: {err:#}");
                }
            }
        }

        aggregated
    }

    /// Returns a single map that contains all resource templates. Each key is the
    /// server name and the value is a vector of resource templates.
    pub async fn list_all_resource_templates(&self) -> HashMap<String, Vec<ResourceTemplate>> {
        let mut join_set = JoinSet::new();

        for (server_name, managed_client) in &self.clients {
            let server_name_cloned = server_name.clone();
            let client_clone = managed_client.client.clone();
            let timeout = managed_client.tool_timeout;

            join_set.spawn(async move {
                let mut collected: Vec<ResourceTemplate> = Vec::new();
                let mut cursor: Option<String> = None;

                loop {
                    let params = cursor
                        .as_ref()
                        .map(|next| ListResourceTemplatesRequestParams {
                            cursor: Some(next.clone()),
                        });
                    let response = match client_clone.list_resource_templates(params, timeout).await
                    {
                        Ok(result) => result,
                        Err(err) => return (server_name_cloned, Err(err)),
                    };

                    collected.extend(response.resource_templates);

                    match response.next_cursor {
                        Some(next) => {
                            if cursor.as_ref() == Some(&next) {
                                return (
                                    server_name_cloned,
                                    Err(anyhow!(
                                        "resources/templates/list returned duplicate cursor"
                                    )),
                                );
                            }
                            cursor = Some(next);
                        }
                        None => return (server_name_cloned, Ok(collected)),
                    }
                }
            });
        }

        let mut aggregated: HashMap<String, Vec<ResourceTemplate>> = HashMap::new();

        while let Some(join_res) = join_set.join_next().await {
            match join_res {
                Ok((server_name, Ok(templates))) => {
                    aggregated.insert(server_name, templates);
                }
                Ok((server_name, Err(err))) => {
                    warn!(
                        "Failed to list resource templates for MCP server '{server_name}': {err:#}"
                    );
                }
                Err(err) => {
                    warn!("Task panic when listing resource templates for MCP server: {err:#}");
                }
            }
        }

        aggregated
    }

    /// Invoke the tool indicated by the (server, tool) pair.
    pub async fn call_tool(
        &self,
        server: &str,
        tool: &str,
        arguments: Option<serde_json::Value>,
    ) -> Result<mcp_types::CallToolResult> {
        let managed = self
            .clients
            .get(server)
            .ok_or_else(|| anyhow!("unknown MCP server '{server}'"))?;
        let client = &managed.client;
        let timeout = managed.tool_timeout;

        client
            .call_tool(tool.to_string(), arguments, timeout)
            .await
            .with_context(|| format!("tool call failed for `{server}/{tool}`"))
    }

    /// List resources from the specified server.
    pub async fn list_resources(
        &self,
        server: &str,
        params: Option<ListResourcesRequestParams>,
    ) -> Result<ListResourcesResult> {
        let managed = self
            .clients
            .get(server)
            .ok_or_else(|| anyhow!("unknown MCP server '{server}'"))?;
        let client = managed.client.clone();
        let timeout = managed.tool_timeout;

        client
            .list_resources(params, timeout)
            .await
            .with_context(|| format!("resources/list failed for `{server}`"))
    }

    /// List resource templates from the specified server.
    pub async fn list_resource_templates(
        &self,
        server: &str,
        params: Option<ListResourceTemplatesRequestParams>,
    ) -> Result<ListResourceTemplatesResult> {
        let managed = self
            .clients
            .get(server)
            .ok_or_else(|| anyhow!("unknown MCP server '{server}'"))?;
        let client = managed.client.clone();
        let timeout = managed.tool_timeout;

        client
            .list_resource_templates(params, timeout)
            .await
            .with_context(|| format!("resources/templates/list failed for `{server}`"))
    }

    /// Read a resource from the specified server.
    pub async fn read_resource(
        &self,
        server: &str,
        params: ReadResourceRequestParams,
    ) -> Result<ReadResourceResult> {
        let managed = self
            .clients
            .get(server)
            .ok_or_else(|| anyhow!("unknown MCP server '{server}'"))?;
        let client = managed.client.clone();
        let timeout = managed.tool_timeout;
        let uri = params.uri.clone();

        client
            .read_resource(params, timeout)
            .await
            .with_context(|| format!("resources/read failed for `{server}` ({uri})"))
    }

    pub fn parse_tool_name(&self, tool_name: &str) -> Option<(String, String)> {
        self.tools
            .get(tool_name)
            .map(|tool| (tool.server_name.clone(), tool.tool_name.clone()))
    }
}

fn resolve_bearer_token(
    server_name: &str,
    bearer_token_env_var: Option<&str>,
) -> Result<Option<String>> {
    let Some(env_var) = bearer_token_env_var else {
        return Ok(None);
    };

    match env::var(env_var) {
        Ok(value) => {
            if value.is_empty() {
                Err(anyhow!(
                    "Environment variable {env_var} for MCP server '{server_name}' is empty"
                ))
            } else {
                Ok(Some(value))
            }
        }
        Err(env::VarError::NotPresent) => Err(anyhow!(
            "Environment variable {env_var} for MCP server '{server_name}' is not set"
        )),
        Err(env::VarError::NotUnicode(_)) => Err(anyhow!(
            "Environment variable {env_var} for MCP server '{server_name}' contains invalid Unicode"
        )),
    }
}

/// Query every server for its available tools and return a single map that
/// contains all tools. Each key is the fully-qualified name for the tool.
async fn list_all_tools(clients: &HashMap<String, ManagedClient>) -> Result<Vec<ToolInfo>> {
    let mut join_set = JoinSet::new();

    // Spawn one task per server so we can query them concurrently. This
    // keeps the overall latency roughly at the slowest server instead of
    // the cumulative latency.
    for (server_name, managed_client) in clients {
        let server_name_cloned = server_name.clone();
        let client_clone = managed_client.client.clone();
        let startup_timeout = managed_client.startup_timeout;
        join_set.spawn(async move {
            let res = client_clone.list_tools(None, Some(startup_timeout)).await;
            (server_name_cloned, res)
        });
    }

    let mut aggregated: Vec<ToolInfo> = Vec::with_capacity(join_set.len());

    while let Some(join_res) = join_set.join_next().await {
        let (server_name, list_result) = if let Ok(result) = join_res {
            result
        } else {
            warn!("Task panic when listing tools for MCP server: {join_res:#?}");
            continue;
        };

        let list_result = if let Ok(result) = list_result {
            result
        } else {
            warn!("Failed to list tools for MCP server '{server_name}': {list_result:#?}");
            continue;
        };

        for tool in list_result.tools {
            let tool_info = ToolInfo {
                server_name: server_name.clone(),
                tool_name: tool.name.clone(),
                tool,
            };
            aggregated.push(tool_info);
        }
    }

    info!(
        "aggregated {} tools from {} servers",
        aggregated.len(),
        clients.len()
    );

    Ok(aggregated)
}

fn is_valid_mcp_server_name(server_name: &str) -> bool {
    !server_name.is_empty()
        && server_name
            .chars()
            .all(|c| c.is_ascii_alphanumeric() || c == '_' || c == '-')
}

#[cfg(test)]
mod tests {
    use super::*;
    use mcp_types::ToolInputSchema;

    fn create_test_tool(server_name: &str, tool_name: &str) -> ToolInfo {
        ToolInfo {
            server_name: server_name.to_string(),
            tool_name: tool_name.to_string(),
            tool: Tool {
                annotations: None,
                description: Some(format!("Test tool: {tool_name}")),
                input_schema: ToolInputSchema {
                    properties: None,
                    required: None,
                    r#type: "object".to_string(),
                },
                name: tool_name.to_string(),
                output_schema: None,
                title: None,
            },
        }
    }

    #[test]
    fn test_qualify_tools_short_non_duplicated_names() {
        let tools = vec![
            create_test_tool("server1", "tool1"),
            create_test_tool("server1", "tool2"),
        ];

        let qualified_tools = qualify_tools(tools);

        assert_eq!(qualified_tools.len(), 2);
        assert!(qualified_tools.contains_key("server1__tool1"));
        assert!(qualified_tools.contains_key("server1__tool2"));
    }

    #[test]
    fn test_qualify_tools_duplicated_names_skipped() {
        let tools = vec![
            create_test_tool("server1", "duplicate_tool"),
            create_test_tool("server1", "duplicate_tool"),
        ];

        let qualified_tools = qualify_tools(tools);

        // Only the first tool should remain, the second is skipped
        assert_eq!(qualified_tools.len(), 1);
        assert!(qualified_tools.contains_key("server1__duplicate_tool"));
    }

    #[test]
    fn test_qualify_tools_long_names_same_server() {
        let server_name = "my_server";

        let tools = vec![
            create_test_tool(
                server_name,
                "extremely_lengthy_function_name_that_absolutely_surpasses_all_reasonable_limits",
            ),
            create_test_tool(
                server_name,
                "yet_another_extremely_lengthy_function_name_that_absolutely_surpasses_all_reasonable_limits",
            ),
        ];

        let qualified_tools = qualify_tools(tools);

        assert_eq!(qualified_tools.len(), 2);

        let mut keys: Vec<_> = qualified_tools.keys().cloned().collect();
        keys.sort();

        assert_eq!(keys[0].len(), 64);
        assert_eq!(
            keys[0],
            "my_server__extremely_lena02e507efc5a9de88637e436690364fd4219e4ef"
        );

        assert_eq!(keys[1].len(), 64);
        assert_eq!(
            keys[1],
            "my_server__yet_another_e1c3987bd9c50b826cbe1687966f79f0c602d19ca"
        );
    }
}<|MERGE_RESOLUTION|>--- conflicted
+++ resolved
@@ -311,9 +311,6 @@
                 };
 
                 let client = match transport {
-<<<<<<< HEAD
-                    McpServerTransportConfig::Stdio { command, args, env, .. } => {
-=======
                     McpServerTransportConfig::Stdio {
                         command,
                         args,
@@ -321,7 +318,6 @@
                         env_vars,
                         cwd,
                     } => {
->>>>>>> 4f46360a
                         let command_os: OsString = command.into();
                         let args_os: Vec<OsString> = args.into_iter().map(Into::into).collect();
                         McpClientAdapter::new_stdio_client(
@@ -336,16 +332,12 @@
                         )
                         .await
                     }
-<<<<<<< HEAD
-                    McpServerTransportConfig::StreamableHttp { url, bearer_token, .. } => {
-=======
                     McpServerTransportConfig::StreamableHttp {
                         url,
                         http_headers,
                         env_http_headers,
                         ..
                     } => {
->>>>>>> 4f46360a
                         McpClientAdapter::new_streamable_http_client(
                             server_name.clone(),
                             url,
