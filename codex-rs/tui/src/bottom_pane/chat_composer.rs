--- conflicted
+++ resolved
@@ -38,19 +38,8 @@
 use crate::slash_command::SlashCommand;
 use crate::slash_command::built_in_slash_commands;
 use crate::style::user_message_style;
-<<<<<<< HEAD
-use crate::talon::TalonCommand;
-use crate::talon::TalonEditorState;
-use crate::talon::TalonResponse;
-use crate::talon::TalonResponseStatus;
-use crate::talon::{self};
-use crate::terminal_palette;
-use codex_protocol::custom_prompts::CustomPrompt;
-use codex_protocol::mcp_protocol::ConversationId;
-=======
 use codex_protocol::custom_prompts::CustomPrompt;
 use codex_protocol::custom_prompts::PROMPTS_CMD_PREFIX;
->>>>>>> 4f46360a
 
 use crate::app_event::AppEvent;
 use crate::app_event_sender::AppEventSender;
@@ -117,19 +106,9 @@
     // When true, disables paste-burst logic and inserts characters immediately.
     disable_paste_burst: bool,
     custom_prompts: Vec<CustomPrompt>,
-<<<<<<< HEAD
-    conversation_id: Option<ConversationId>,
-    cwd: Option<PathBuf>,
-}
-
-enum HistoryDirection {
-    Previous,
-    Next,
-=======
     footer_mode: FooterMode,
     footer_hint_override: Option<Vec<(String, String)>>,
     context_window_percent: Option<u8>,
->>>>>>> 4f46360a
 }
 
 /// Popup state – at most one can be visible at any time.
@@ -167,8 +146,6 @@
             attached_images: Vec::new(),
             placeholder_text,
             is_task_running: false,
-            conversation_id: None,
-            cwd: None,
             paste_burst: PasteBurst::default(),
             disable_paste_burst: false,
             custom_prompts: Vec::new(),
@@ -251,14 +228,6 @@
     /// that the composer can navigate cross-session history.
     pub(crate) fn set_history_metadata(&mut self, log_id: u64, entry_count: usize) {
         self.history.set_metadata(log_id, entry_count);
-    }
-
-    pub(crate) fn set_conversation_id(&mut self, conversation_id: Option<ConversationId>) {
-        self.conversation_id = conversation_id;
-    }
-
-    pub(crate) fn set_cwd(&mut self, cwd: PathBuf) {
-        self.cwd = Some(cwd);
     }
 
     /// Integrate an asynchronous response to an on-demand history lookup. If
@@ -900,19 +869,8 @@
         }
         match key_event {
             KeyEvent {
-                code: KeyCode::Char(ch),
-                modifiers,
-                kind: KeyEventKind::Press,
-                ..
-            } if Self::is_ctrl_shift_talon_trigger(modifiers, ch)
-                || Self::is_ctrl_raw_talon_trigger(modifiers, ch) =>
-            {
-                let needs_redraw = self.handle_talon_file_rpc();
-                (InputResult::None, needs_redraw)
-            }
-            KeyEvent {
                 code: KeyCode::Char('d'),
-                modifiers: KeyModifiers::CONTROL,
+                modifiers: crossterm::event::KeyModifiers::CONTROL,
                 kind: KeyEventKind::Press,
                 ..
             } if self.is_empty() => {
@@ -924,24 +882,22 @@
             // empty or when the cursor is at the correct position, to avoid
             // interfering with normal cursor movement.
             // -------------------------------------------------------------
-            key_event @ KeyEvent {
+            KeyEvent {
                 code: KeyCode::Up | KeyCode::Down,
                 ..
-            }
-            | key_event @ KeyEvent {
-                code: KeyCode::Char('p' | 'n'),
-                modifiers: KeyModifiers::CONTROL,
-                ..
             } => {
-                let direction = match key_event.code {
-                    KeyCode::Up => Some(HistoryDirection::Previous),
-                    KeyCode::Down => Some(HistoryDirection::Next),
-                    KeyCode::Char('p') => Some(HistoryDirection::Previous),
-                    KeyCode::Char('n') => Some(HistoryDirection::Next),
-                    _ => None,
-                };
-                if let Some(direction) = direction {
-                    if self.navigate_history(direction, false) {
+                if self
+                    .history
+                    .should_handle_navigation(self.textarea.text(), self.textarea.cursor())
+                {
+                    let replace_text = match key_event.code {
+                        KeyCode::Up => self.history.navigate_up(&self.app_event_tx),
+                        KeyCode::Down => self.history.navigate_down(&self.app_event_tx),
+                        _ => unreachable!(),
+                    };
+                    if let Some(text) = replace_text {
+                        self.textarea.set_text(&text);
+                        self.textarea.set_cursor(0);
                         return (InputResult::None, true);
                     }
                 }
@@ -1545,195 +1501,6 @@
 
         self.current_file_query = Some(query);
         self.dismissed_file_popup_token = None;
-    }
-
-    fn handle_talon_file_rpc(&mut self) -> bool {
-        let paths = match talon::resolve_paths() {
-            Ok(paths) => paths,
-            Err(err) => {
-                tracing::error!("failed to resolve Talon RPC paths: {err}");
-                return false;
-            }
-        };
-
-        let mut status = TalonResponseStatus::NoRequest;
-        let mut applied_labels: Vec<String> = Vec::new();
-        let mut text_changed = false;
-        let mut cursor_changed = false;
-        let mut error: Option<String> = None;
-
-        let request_opt = match talon::read_request(&paths) {
-            Ok(request) => request,
-            Err(err) => {
-                error = Some(err.to_string());
-                status = TalonResponseStatus::Error;
-                None
-            }
-        };
-
-        if let Some(request) = request_opt {
-            status = TalonResponseStatus::Ok;
-            for command in request.commands {
-                let mut command_text_changed = false;
-                let mut command_cursor_changed = false;
-                if let Some(label) = self.apply_talon_command(
-                    command,
-                    &mut command_text_changed,
-                    &mut command_cursor_changed,
-                ) {
-                    applied_labels.push(label.to_string());
-                }
-                text_changed |= command_text_changed;
-                cursor_changed |= command_cursor_changed;
-            }
-
-            if let Err(err) = talon::remove_request(&paths) {
-                tracing::warn!("failed to remove Talon request file: {err}");
-            }
-        }
-
-        let response = TalonResponse {
-            version: 1,
-            status: status.clone(),
-            state: self.talon_editor_state(),
-            applied: applied_labels,
-            error,
-            timestamp_ms: talon::now_timestamp_ms(),
-        };
-
-        if let Err(err) = talon::write_response(&paths, &response) {
-            tracing::error!("failed to write Talon response: {err}");
-        }
-
-        if matches!(status, TalonResponseStatus::Error) {
-            return false;
-        }
-
-        if text_changed || cursor_changed {
-            self.paste_burst.clear_window_after_non_char();
-            self.sync_command_popup();
-            if matches!(self.active_popup, ActivePopup::Command(_)) {
-                self.dismissed_file_popup_token = None;
-            } else {
-                self.sync_file_search_popup();
-            }
-        }
-
-        text_changed || cursor_changed
-    }
-
-    fn apply_talon_command(
-        &mut self,
-        command: TalonCommand,
-        text_changed: &mut bool,
-        cursor_changed: &mut bool,
-    ) -> Option<&'static str> {
-        match command {
-            TalonCommand::SetBuffer { text, cursor } => {
-                let current = self.textarea.text().to_string();
-                let mut changed = false;
-                if current != text {
-                    let len = current.len();
-                    self.textarea.replace_range(0..len, &text);
-                    self.pending_pastes.clear();
-                    self.attached_images.clear();
-                    *text_changed = true;
-                    changed = true;
-                }
-
-                let desired_cursor = cursor.unwrap_or_else(|| self.textarea.text().len());
-                let clamped = desired_cursor.min(self.textarea.text().len());
-                if self.textarea.cursor() != clamped {
-                    self.textarea.set_cursor(clamped);
-                    *cursor_changed = true;
-                    changed = true;
-                }
-
-                changed.then_some("set_buffer")
-            }
-            TalonCommand::SetCursor { cursor } => {
-                let clamped = cursor.min(self.textarea.text().len());
-                if self.textarea.cursor() != clamped {
-                    self.textarea.set_cursor(clamped);
-                    *cursor_changed = true;
-                    Some("set_cursor")
-                } else {
-                    None
-                }
-            }
-            TalonCommand::GetState => Some("get_state"),
-            TalonCommand::Notify { message } => {
-                self.app_event_tx.send(AppEvent::PostNotification(message));
-                Some("notify")
-            }
-            TalonCommand::EditPreviousMessage { steps_back } => {
-                self.app_event_tx
-                    .send(AppEvent::BacktrackQuickEdit { steps_back });
-                Some("edit_previous_message")
-            }
-            TalonCommand::HistoryPrevious => {
-                if self.navigate_history(HistoryDirection::Previous, true) {
-                    *text_changed = true;
-                    *cursor_changed = true;
-                    Some("history_previous")
-                } else {
-                    None
-                }
-            }
-            TalonCommand::HistoryNext => {
-                if self.navigate_history(HistoryDirection::Next, true) {
-                    *text_changed = true;
-                    *cursor_changed = true;
-                    Some("history_next")
-                } else {
-                    None
-                }
-            }
-        }
-    }
-
-    fn talon_editor_state(&self) -> TalonEditorState {
-        TalonEditorState {
-            buffer: self.textarea.text().to_string(),
-            cursor: self.textarea.cursor(),
-            is_task_running: self.is_task_running,
-            task_summary: talon::status_summary(),
-            session_id: self.conversation_id.map(|id| id.to_string()),
-            cwd: self.cwd.as_ref().map(|p| p.display().to_string()),
-        }
-    }
-
-    fn navigate_history(&mut self, direction: HistoryDirection, force: bool) -> bool {
-        if !force
-            && !self
-                .history
-                .should_handle_navigation(self.textarea.text(), self.textarea.cursor())
-        {
-            return false;
-        }
-
-        let replacement = match direction {
-            HistoryDirection::Previous => self.history.navigate_up(&self.app_event_tx),
-            HistoryDirection::Next => self.history.navigate_down(&self.app_event_tx),
-        };
-
-        if let Some(text) = replacement {
-            self.textarea.set_text(&text);
-            self.textarea.set_cursor(0);
-            true
-        } else {
-            false
-        }
-    }
-
-    fn is_ctrl_shift_talon_trigger(modifiers: KeyModifiers, ch: char) -> bool {
-        modifiers.contains(KeyModifiers::CONTROL)
-            && modifiers.contains(KeyModifiers::SHIFT)
-            && matches!(ch, 't' | 'T')
-    }
-
-    fn is_ctrl_raw_talon_trigger(modifiers: KeyModifiers, ch: char) -> bool {
-        modifiers == KeyModifiers::CONTROL && matches!(ch, 'r' | 'R')
     }
 
     fn set_has_focus(&mut self, has_focus: bool) {
@@ -1951,175 +1718,6 @@
         );
     }
 
-<<<<<<< HEAD
-    fn make_test_composer() -> ChatComposer {
-        let (tx, _rx) = unbounded_channel::<AppEvent>();
-        let sender = AppEventSender::new(tx);
-        ChatComposer::new(true, sender, false, String::new(), false)
-    }
-
-    #[test]
-    fn talon_set_buffer_replaces_text_and_cursor() {
-        let mut composer = make_test_composer();
-        composer.textarea.set_text("hello");
-        composer.textarea.set_cursor(5);
-        composer
-            .pending_pastes
-            .push(("placeholder".into(), "actual".into()));
-        composer.attached_images.push(AttachedImage {
-            placeholder: "[image 10x10 png]".into(),
-            path: PathBuf::from("/tmp/example.png"),
-        });
-
-        let mut text_changed = false;
-        let mut cursor_changed = false;
-        let label = composer.apply_talon_command(
-            TalonCommand::SetBuffer {
-                text: "world".into(),
-                cursor: Some(1),
-            },
-            &mut text_changed,
-            &mut cursor_changed,
-        );
-
-        assert_eq!(composer.textarea.text(), "world");
-        assert_eq!(composer.textarea.cursor(), 1);
-        assert!(text_changed);
-        assert!(cursor_changed);
-        assert_eq!(label, Some("set_buffer"));
-        assert!(composer.pending_pastes.is_empty());
-        assert!(composer.attached_images.is_empty());
-    }
-
-    #[test]
-    fn talon_set_cursor_clamps_within_bounds() {
-        let mut composer = make_test_composer();
-        composer.textarea.set_text("abc");
-        composer.textarea.set_cursor(0);
-
-        let mut text_changed = false;
-        let mut cursor_changed = false;
-        let label = composer.apply_talon_command(
-            TalonCommand::SetCursor { cursor: 50 },
-            &mut text_changed,
-            &mut cursor_changed,
-        );
-
-        assert_eq!(composer.textarea.cursor(), 3);
-        assert!(!text_changed);
-        assert!(cursor_changed);
-        assert_eq!(label, Some("set_cursor"));
-    }
-
-    #[test]
-    fn talon_keyboard_shortcuts_are_recognized() {
-        assert!(ChatComposer::is_ctrl_shift_talon_trigger(
-            KeyModifiers::CONTROL | KeyModifiers::SHIFT,
-            't'
-        ));
-        assert!(ChatComposer::is_ctrl_shift_talon_trigger(
-            KeyModifiers::CONTROL | KeyModifiers::SHIFT,
-            'T'
-        ));
-        assert!(!ChatComposer::is_ctrl_shift_talon_trigger(
-            KeyModifiers::CONTROL,
-            't'
-        ));
-
-        assert!(ChatComposer::is_ctrl_raw_talon_trigger(
-            KeyModifiers::CONTROL,
-            'r'
-        ));
-        assert!(ChatComposer::is_ctrl_raw_talon_trigger(
-            KeyModifiers::CONTROL,
-            'R'
-        ));
-        assert!(!ChatComposer::is_ctrl_raw_talon_trigger(
-            KeyModifiers::CONTROL | KeyModifiers::SHIFT,
-            'r'
-        ));
-    }
-
-    #[test]
-    fn talon_get_state_command_no_op() {
-        let mut composer = make_test_composer();
-        composer.textarea.set_text("hello");
-        composer.textarea.set_cursor(2);
-
-        let mut text_changed = false;
-        let mut cursor_changed = false;
-        let label = composer.apply_talon_command(
-            TalonCommand::GetState,
-            &mut text_changed,
-            &mut cursor_changed,
-        );
-
-        assert_eq!(composer.textarea.text(), "hello");
-        assert_eq!(composer.textarea.cursor(), 2);
-        assert!(!text_changed);
-        assert!(!cursor_changed);
-        assert_eq!(label, Some("get_state"));
-    }
-
-    #[test]
-    fn talon_history_previous_command_recalls_entry() {
-        let mut composer = make_test_composer();
-        composer.history.record_local_submission("first");
-        composer.history.record_local_submission("second");
-        composer.textarea.set_text("");
-        composer.textarea.set_cursor(0);
-
-        let mut text_changed = false;
-        let mut cursor_changed = false;
-        let label = composer.apply_talon_command(
-            TalonCommand::HistoryPrevious,
-            &mut text_changed,
-            &mut cursor_changed,
-        );
-
-        assert_eq!(composer.textarea.text(), "second");
-        assert_eq!(composer.textarea.cursor(), 0);
-        assert!(text_changed);
-        assert!(cursor_changed);
-        assert_eq!(label, Some("history_previous"));
-    }
-
-    #[test]
-    fn talon_history_next_command_advances_entry() {
-        let mut composer = make_test_composer();
-        composer.history.record_local_submission("first");
-        composer.history.record_local_submission("second");
-        composer.textarea.set_text("");
-        composer.textarea.set_cursor(0);
-
-        // Step back twice to ensure we can go forward after reaching the oldest.
-        let mut dummy_change = false;
-        let mut dummy_cursor = false;
-        composer.apply_talon_command(
-            TalonCommand::HistoryPrevious,
-            &mut dummy_change,
-            &mut dummy_cursor,
-        );
-        composer.apply_talon_command(
-            TalonCommand::HistoryPrevious,
-            &mut dummy_change,
-            &mut dummy_cursor,
-        );
-
-        let mut text_changed = false;
-        let mut cursor_changed = false;
-        let label = composer.apply_talon_command(
-            TalonCommand::HistoryNext,
-            &mut text_changed,
-            &mut cursor_changed,
-        );
-
-        assert_eq!(composer.textarea.text(), "second");
-        assert_eq!(composer.textarea.cursor(), 0);
-        assert!(text_changed);
-        assert!(cursor_changed);
-        assert_eq!(label, Some("history_next"));
-=======
     fn snapshot_composer_state<F>(name: &str, enhanced_keys_supported: bool, setup: F)
     where
         F: FnOnce(&mut ChatComposer),
@@ -2294,7 +1892,6 @@
 
         assert_eq!(composer.footer_mode, FooterMode::ShortcutOverlay);
         assert_eq!(composer.footer_mode(), FooterMode::ShortcutOverlay);
->>>>>>> 4f46360a
     }
 
     #[test]
